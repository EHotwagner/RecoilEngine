# Copyright (C) 2006  Tobi Vollebregt

# see rts/build/scons/*.py for the core of the build system

""" Available targets.
Each target has an equivalent install target. E.g. `NullAI' has
`install-NullAI' and the default target has `install'.

[default]

	spring
	unitsync
	AIInterfaces
		C
		Java
	SkirmishAI
		RAI
		NTAI
		KAI
		KAIK
		AAI
		JCAI
		NullAI
		NullLegacyCppAI
		NullJavaAI
		NullOOJavaAI
"""


import os, sys
sys.path.append('rts/build/scons')
import filelist

if sys.platform == 'win32':
	# force to mingw, otherwise picks up msvc
	myTools = ['mingw', 'rts', 'gch']
else:
	myTools = ['default', 'rts', 'gch']

env = Environment(tools = myTools, toolpath = ['.', 'rts/build/scons'])
#env = Environment(tools = myTools, toolpath = ['.', 'rts/build/scons'], ENV = {'PATH' : os.environ['PATH']})

if env['use_gch']:
	env['Gch'] = env.Gch('rts/System/StdAfx.h', CPPDEFINES=env['CPPDEFINES']+env['spring_defines'])[0]
else:
	import os.path
	if os.path.exists('rts/System/StdAfx.h.gch'):
		os.unlink('rts/System/StdAfx.h.gch')

################################################################################
### Build streflop (which has it's own Makefile-based build system)
################################################################################

# stores shared objects so newer scons versions don't choke with
def create_static_objects(env, fileList, suffix, additionalCPPDEFINES = []):
	objsList = []
	myEnv = env.Clone()
	myEnv.AppendUnique(CPPDEFINES = additionalCPPDEFINES)
	for f in fileList:
		while isinstance(f, list):
			f = f[0]
		fpath, fbase = os.path.split(f)
		fname, fext = fbase.rsplit('.', 1)
		objsList.append(myEnv.StaticObject(os.path.join(fpath, fname + suffix), f))
	return objsList

# setup build environment
senv = env.Clone(builddir=os.path.join(env['builddir'], 'streflop'))
senv['CPPPATH'] = []
senv.BuildDir(os.path.join(senv['builddir'], 'rts/lib/streflop'), 'rts/lib/streflop', duplicate = False)
for d in filelist.list_directories(senv, 'rts/lib/streflop', exclude_list=[]):
	senv.BuildDir(os.path.join(senv['builddir'], d), d, duplicate = False)

# setup flags and defines
if senv['fpmath'] == 'sse':
	senv['CPPDEFINES'] = ['STREFLOP_SSE=1']
else:
	senv['CPPDEFINES'] = ['STREFLOP_X87=1']
senv['CXXFLAGS'] = ['-Wall', '-O3', '-pipe', '-g', '-mno-tls-direct-seg-refs', '-fsingle-precision-constant', '-frounding-math', '-fsignaling-nans', '-fno-strict-aliasing', '-mieee-fp']
senv.AppendUnique(CXXFLAGS = senv['streflop_extra'])

# create the libm sub-part build environment
slibmenv = senv.Clone()
slibmenv.AppendUnique(CPPPATH = ['rts/lib/streflop/libm/headers'])

# gather the sources
sobjs_flt32 = create_static_objects(slibmenv, filelist.get_source(slibmenv, 'rts/lib/streflop/libm/flt-32'), '-streflop-flt32', ['LIBM_COMPILING_FLT32'])
#sobjs_dbl64 = create_static_objects(slibmenv, filelist.get_source(slibmenv, 'rts/lib/streflop/libm/dbl-64'), '-streflop-dbl64', ['LIBM_COMPILING_DBL64'])
#sobjs_ldbl96 = create_static_objects(slibmenv, filelist.get_source(slibmenv, 'rts/lib/streflop/libm/ldbl-96'), '-streflop-ldbl96', ['LIBM_COMPILING_LDBL96'])
streflopSource_tmp = [
		'rts/lib/streflop/SMath.cpp',
		'rts/lib/streflop/Random.cpp'
		]
streflopSource = []
for f in streflopSource_tmp:   streflopSource += [os.path.join(senv['builddir'], f)]
streflopSource += sobjs_flt32
# not needed => safer (and faster) to not compile them at all
#streflopSource += sobjs_flt32 + sobjs_dbl64 + sobjs_ldbl96

# compile
streflop_lib = senv.StaticLibrary(senv['builddir'], streflopSource)
Alias('streflop', streflop_lib) # Allow `scons streflop' to compile just streflop

################################################################################
### Build spring(.exe)
################################################################################
spring_files = filelist.get_spring_source(env)

# spring.exe icon
if env['platform'] == 'windows':
	# resource builder (the default one of mingw gcc 4.1.1 crashes because of a popen bug in msvcrt.dll)
	if sys.platform == 'win32':
		rcbld = Builder(action = 'windres --use-temp-file -i $SOURCE -o $TARGET', suffix = '.o', src_suffix = '.rc')
	else:
		# dirty hack assuming on all non-win32 systems windres is called i586-mingw32msvc-windres..
		rcbld = Builder(action = 'i586-mingw32msvc-windres --use-temp-file -i $SOURCE -o $TARGET', suffix = '.o', src_suffix = '.rc')
	env.Append(BUILDERS = {'RES': rcbld})
	spring_files += env.RES(env['builddir'] + '/rts/build/scons/icon.rc', CPPPATH=[])

# calculate datadir locations
if env['platform'] == 'windows':
	datadir = []
else:
	datadir = ['SPRING_DATADIR="\\"'+os.path.join(env['prefix'], env['datadir'])+'\\""',
			'SPRING_DATADIR_2="\\"'+os.path.join(env['prefix'], env['libdir'])+'\\""']

# Build DataDirLocater.cpp separately from the other sources.  This is to prevent recompilation of
# the entire source if one wants to change just the install installprefix (and hence the datadir).

ddlcpp = env.Object(os.path.join(env['builddir'], 'rts/System/FileSystem/DataDirLocater.cpp'), CPPDEFINES = env['CPPDEFINES']+env['spring_defines']+datadir)
spring_files += [ddlcpp]
spring_files += [streflop_lib]
if env['platform'] != 'windows':
	spring = env.Program('game/spring', spring_files, CPPDEFINES=env['CPPDEFINES']+env['spring_defines'])
else: # create import library and .def file on Windows
	spring = env.Program('game/spring', spring_files, CPPDEFINES=env['CPPDEFINES']+env['spring_defines'], LINKFLAGS=env['LINKFLAGS'] + ['-Wl,--output-def,game/spring.def', '-Wl,--kill-at', '--add-stdcall-alias','-Wl,--out-implib,game/spring.a'] )

Alias('spring', spring)
Default(spring)
inst = env.Install(os.path.join(env['installprefix'], env['bindir']), spring)
Alias('install', inst)
Alias('install-spring', inst)

# Strip the executable if rts.py said so.
if env['strip']:
	env.AddPostAction(spring, Action([['strip','$TARGET']]))


################################################################################
### Build unitsync shared object
################################################################################
# HACK   we should probably compile libraries from 7zip, hpiutil2 and minizip
# so we don't need so much bloat here.
# Need a new env otherwise scons chokes on equal targets built with different flags.
usync_builddir = os.path.join(env['builddir'], 'unitsync')
uenv = env.Clone(builddir=usync_builddir)
print uenv['builddir']
uenv.AppendUnique(CPPDEFINES=['UNITSYNC', 'BITMAP_NO_OPENGL'])

def remove_precompiled_header(env):
        while 'USE_PRECOMPILED_HEADER' in env['CPPDEFINES']:
                env['CPPDEFINES'].remove('USE_PRECOMPILED_HEADER')
        while '-DUSE_PRECOMPILED_HEADER' in env['CFLAGS']:
                env['CFLAGS'].remove('-DUSE_PRECOMPILED_HEADER')
        while '-DUSE_PRECOMPILED_HEADER' in env['CXXFLAGS']:
                env['CXXFLAGS'].remove('-DUSE_PRECOMPILED_HEADER')

remove_precompiled_header(uenv)

def usync_get_source(*args, **kwargs):
        return filelist.get_source(uenv, ignore_builddir=True, *args, **kwargs)

uenv.BuildDir(os.path.join(uenv['builddir'], 'tools/unitsync'), 'tools/unitsync', duplicate = False)
unitsync_files          = usync_get_source('tools/unitsync')
unitsync_fs_files       = usync_get_source('rts/System/FileSystem/', exclude_list=('rts/System/FileSystem/DataDirLocater.cpp'));
unitsync_lua_files      = usync_get_source('rts/lib/lua/src');
unitsync_7zip_files     = usync_get_source('rts/lib/7zip');
unitsync_minizip_files  = usync_get_source('rts/lib/minizip', 'rts/lib/minizip/iowin32.c');
unitsync_hpiutil2_files = usync_get_source('rts/lib/hpiutil2');
unitsync_extra_files = [
	'rts/Game/GameVersion.cpp',
	'rts/Lua/LuaUtils.cpp',
	'rts/Lua/LuaIO.cpp',
	'rts/Lua/LuaParser.cpp',
	'rts/Map/MapParser.cpp',
	'rts/Map/SMF/SmfMapFile.cpp',
	'rts/Rendering/Textures/Bitmap.cpp',
	'rts/Rendering/Textures/nv_dds.cpp',
	'rts/Sim/Misc/SideParser.cpp',
	'rts/System/Info.cpp',
	'rts/System/Option.cpp',
	'rts/System/ConfigHandler.cpp',
	'rts/System/LogOutput.cpp',
]
unitsync_files.extend(unitsync_fs_files)
unitsync_files.extend(unitsync_lua_files)
unitsync_files.extend(unitsync_7zip_files)
unitsync_files.extend(unitsync_minizip_files)
unitsync_files.extend(unitsync_hpiutil2_files)
unitsync_files.extend(unitsync_extra_files)

if env['platform'] == 'windows':
	# crosscompiles on buildbot need this, but native mingw builds fail
	# during linking
	if os.name != 'nt':
		unitsync_files.append('rts/lib/minizip/iowin32.c')
	unitsync_files.append('rts/System/FileSystem/DataDirLocater.cpp')
        # some scons stupidity
        unitsync_objects = [uenv.SharedObject(source=f, target=os.path.join(uenv['builddir'], f)+'.o') for f in unitsync_files]
	# Need the -Wl,--kill-at --add-stdcall-alias because TASClient expects undecorated stdcall functions.
	unitsync = uenv.SharedLibrary('game/unitsync', unitsync_objects, LINKFLAGS=env['LINKFLAGS'] + ['-Wl,--kill-at', '--add-stdcall-alias'])
else:
	ddlcpp = uenv.SharedObject(os.path.join(uenv['builddir'], 'rts/System/FileSystem/DataDirLocater.cpp'), CPPDEFINES = uenv['CPPDEFINES']+datadir)
	unitsync_files += [ ddlcpp ]
	unitsync = uenv.SharedLibrary('game/unitsync', unitsync_files)

Alias('unitsync', unitsync)
inst = env.Install(os.path.join(env['installprefix'], env['libdir']), unitsync)
Alias('install', inst)
Alias('install-unitsync', inst)

# Strip the DLL if rts.py said so.
if env['strip']:
	env.AddPostAction(unitsync, Action([['strip','$TARGET']]))

# Somehow unitsync fails to build with mingw:
#  "build\tools\unitsync\pybind.o(.text+0x129d): In function `initunitsync':
#   pybind.cpp:663: undefined reference to `_imp__Py_InitModule4TraceRefs'"
# Figured this out: this means we're attempting to build unitsync with debugging
# enabled against a python version with debugging disabled.
if env['platform'] != 'windows':
	Default(unitsync)


<<<<<<< HEAD
#################################################################################
#### AIs
#################################################################################
## Make a copy of the build environment for the AIs,
## but remove libraries and add include path.
## TODO: make separate SConstructs for AIs
#aienv = env.Clone()
#aienv.AppendUnique(CPPPATH = ['rts/ExternalAI'])
#aienv.AppendUnique(LINKFLAGS = ['-Wl,--kill-at', '--add-stdcall-alias', '-mno-cygwin', '-lstdc++'])
##print aienv['CPPDEFINES']
#
#aiinterfaceenv = aienv.Clone()
#aiinterfaceenv.AppendUnique(CPPDEFINES = ['BUILDING_AI_INTERFACE'])
#
#aienv.AppendUnique(CPPDEFINES = ['BUILDING_AI'])
#
#skirmishaienv = aienv.Clone()
#
##groupaienv = aienv.Clone()
#
## stores shared objects so newer scons versions don't choke with
#def create_shared_objects(env, fileList, suffix, additionalCPPDEFINES = []):
#	objsList = []
#	myEnv = env.Clone()
#	myEnv.AppendUnique(CPPDEFINES = additionalCPPDEFINES)
#	for f in fileList:
#		while isinstance(f, list):
#			f = f[0]
#		fpath, fbase = os.path.split(f)
##		print "file: %s" % f
##		print "base: %s" % fbase
#		fname, fext = fbase.rsplit('.', 1)
#		objsList.append(myEnv.SharedObject(os.path.join(fpath, fname + suffix), f))
#	return objsList
#
## retrieves the version of a Skirmish AI from the following file
## {spring_source}/AI/Skirmish/{ai_name}/VERSION
#def fetch_ai_version(aiName, subDir = 'Skirmish'):
#	version = 'VERSION_UNKNOWN'
#	versionFile = os.path.join('AI', subDir, aiName, 'VERSION')
#	if os.path.exists(versionFile):
#		file = open(versionFile, 'r')
#		version = file.readline().strip()
#		file.close()
#	return version
#
## appends the version to the end of the AI Interface name
#def construct_aiinterface_libName(interfaceName):
#	libName = interfaceName + '-' + fetch_ai_version(interfaceName, 'Interfaces')
#	return libName
#
#def getLocalShellExecPostfix():
#	#print('sys.platform: ' + sys.platform)
#	if sys.platform == 'win32' or sys.platform == 'win64':
#		postfix = 'bat'
#	else:
#		postfix = 'sh'
#	return postfix
#
#def createJavaClasspath(path):
#	# helper function to get a list of all subdirectories
#	def addJars(jarList, dirname, names):
#		# internal function to pass to os.path.walk
#		for n in names:
#			f = os.path.join(dirname, n)
#			if os.path.isfile(f) and os.path.splitext(f)[1] == ".jar":
#				jarList.append(f)
#				#print('found jar: ' + n)
#
#	jarList = []
#	os.path.walk(path, addJars, jarList)
#	clsPath = path
#	for j in jarList:
#		clsPath = clsPath + os.pathsep + j
#	#print('clsPath: ' + clsPath)
#	return clsPath
#
## instals files plus empty directories recursively, preserving directory structure
#def installDataDir(env, dstPath, srcPath, instList):
#	if os.path.exists(srcPath):
#		files = filelist.list_files_recursive(env, srcPath, exclude_regexp = '\.svn', exclude_dirs = False, path_relative = True)
#		for f in files:
#			f_src_file = os.path.join(srcPath, f)
#			f_dst_path = os.path.join(dstPath, os.path.split(f)[0])
#			f_dst_file = os.path.join(dstPath, f)
#			if not (os.path.isdir(f_src_file) and os.path.exists(f_dst_file)):
#				instList += [env.Install(f_dst_path, f_src_file)]
#
#################################################################################
#### Build AI Interface shared objects
#################################################################################
#install_aiinterfaces_dir = os.path.join(aiinterfaceenv['installprefix'], aiinterfaceenv['datadir'], 'AI/Interfaces')
#
## store shared ai-interface objects so newer scons versions don't choke with
## *** Two environments with different actions were specified for the same target
#aiinterfaceobjs_main = create_shared_objects(aiinterfaceenv, filelist.get_shared_AIInterface_source(aiinterfaceenv), '-aiinterface')
#aiinterfaceobjs_SharedLib = create_shared_objects(aiinterfaceenv, filelist.get_shared_AIInterface_source_SharedLib(aiinterfaceenv), '-aiinterface')
#
## Build
#aiinterfaces_exclude_list=['build']
#aiinterfaces_needSharedLib_list=['C']
#aiinterfaces_needStreflop_list=['Java']
#javaInterfaceCP = ''
#javaInterfaceJar = ''
#for baseName in filelist.list_AIInterfaces(aiinterfaceenv, exclude_list=aiinterfaces_exclude_list):
#	aiInterfaceVersion = fetch_ai_version(baseName, 'Interfaces')
#	print "Found AI Interface: " + baseName + " " + aiInterfaceVersion
#	myEnv = aiinterfaceenv.Clone()
#	install_data_interface_dir = os.path.join(install_aiinterfaces_dir, baseName, aiInterfaceVersion)
#	instList = []
#	objs = aiinterfaceobjs_main
#	if baseName in aiinterfaces_needSharedLib_list:
#		objs += aiinterfaceobjs_SharedLib
#	if baseName in aiinterfaces_needStreflop_list:
#		if env['fpmath'] == 'sse':
#			myEnv.AppendUnique(CPPDEFINES=['STREFLOP_SSE'])
#		else:
#			myEnv.AppendUnique(CPPDEFINES=['STREFLOP_X87'])
#		myEnv.AppendUnique(CXXFLAGS = ['-Irts/lib/streflop'])
#		myEnv.AppendUnique(LIBS = ['streflop'])
#	mySource = objs + filelist.get_AIInterface_source(myEnv, baseName)
#	if baseName == 'Java':
#		myEnv.AppendUnique(LIBS = ['jvm'])
#		# generate class files
#		javaWrapperScript = 'java_generateWrappers.' + getLocalShellExecPostfix()
#		javaWrapperScriptPath = os.path.join('AI/Interfaces', baseName, 'bin')
#		if sys.platform == 'win32':
#			javaWrapperCmd = javaWrapperScript
#		else:
#			javaWrapperCmd = './' + javaWrapperScript
#		javaWrapperBld = myEnv.Builder(action = javaWrapperCmd, chdir = javaWrapperScriptPath)
#		myEnv.Append(BUILDERS = {'JavaWrapper' : javaWrapperBld})
#		javaSrcGen = myEnv.JavaWrapper(source = mySource)
#		Alias(baseName, javaSrcGen)
#		Alias('AIInterfaces', javaSrcGen)
#		Default(javaSrcGen)
#		# compile the Java part
#		javaSrc = os.path.join('AI/Interfaces', baseName, 'java/src')
#		javaClasses = os.path.join(myEnv['builddir'], 'AI/Interfaces', baseName, aiInterfaceVersion, 'classes')
#		javaJar = os.path.join(myEnv['builddir'], 'AI/Interfaces', baseName, aiInterfaceVersion, 'interface.jar')
#		javaInterfaceJar = javaJar
#		jlibDir = os.path.join('AI/Interfaces', baseName, 'data', 'jlib')
#		javaInterfaceCP = createJavaClasspath(jlibDir)
#		myEnv['JAVACLASSPATH'] = javaInterfaceCP
#		myEnv['JAVASOURCEPATH'] = javaSrc
#		myClasses = myEnv.Java(target = javaClasses, source = javaSrc)
#		myEnv['JARCHDIR'] = [javaClasses]
#		myJar = myEnv.Jar(target = javaJar, source = myClasses)
#		Alias(baseName, myJar)
#		Alias('AIInterfaces', myJar)
#		Default(myJar)
#		instList += [env.Install(install_data_interface_dir, myJar)]
#		#installDataDir(myEnv, install_data_interface_dir, jlibDir, instList)
#
#	#targetName = baseName + '-' + aiInterfaceVersion
#	targetName = baseName
#	lib = myEnv.SharedLibrary(os.path.join(myEnv['builddir'], 'AI/Interfaces', baseName, aiInterfaceVersion, targetName), mySource)
#	Alias(baseName, lib)       # Allow e.g. `scons Java' to compile just that specific AI interface.
#	Alias('AIInterfaces', lib) # Allow `scons AIInterfaces' to compile all AI interfaces.
#	Default(lib)
#	instList += [myEnv.Install(install_data_interface_dir, lib)]
#	if myEnv['strip']:
#		myEnv.AddPostAction(lib, Action([['strip','$TARGET']]))
#
#	# record data files (eg InterfaceInfo.lua or config files) for installation
#	source_data_dir = os.path.join('AI/Interfaces', baseName, 'data')
#	installDataDir(myEnv, install_data_interface_dir, source_data_dir, instList)
#
#	Alias('install', instList)
#	Alias('install-AIInterfaces', instList)
#	Alias('install-' + baseName, instList)
#
#################################################################################
#### Build Skirmish AI shared objects
#################################################################################
#install_skirmishai_dir = os.path.join(skirmishaienv['installprefix'], skirmishaienv['datadir'], 'AI/Skirmish')
#
## store shared ai objects so newer scons versions don't choke with
## *** Two environments with different actions were specified for the same target
#skirmishaiobjs_main = create_shared_objects(skirmishaienv, filelist.get_shared_skirmishAI_source(skirmishaienv), '-skirmishai')
#skirmishaiobjs_mainCregged = create_shared_objects(skirmishaienv, filelist.get_shared_skirmishAI_source(skirmishaienv), '-skirmishai_creg', ['USING_CREG'])
#skirmishaiobjs_creg = create_shared_objects(skirmishaienv, filelist.get_shared_skirmishAI_source_Creg(skirmishaienv), '-skirmishai_creg', ['USING_CREG'])
#skirmishaiobjs_LegacyCpp = create_shared_objects(skirmishaienv, filelist.get_shared_skirmishAI_source_LegacyCpp(skirmishaienv), '-skirmishai')
#skirmishaiobjs_LegacyCppCregged = create_shared_objects(skirmishaienv, filelist.get_shared_skirmishAI_source_LegacyCpp(skirmishaienv), '-skirmishai_creg', ['USING_CREG'])
#
## Build
#skirmishai_exclude_list=['build', 'CSAI', 'TestABICAI', 'AbicWrappersTestAI']
## for some strange reason, NTai has a compile error
## when compiling with MinGW on windows, because of
## a class in the Legacy C++ wrapper, which is used
## by all other legacy C++ AIs aswell
#if sys.platform == 'win32':
#	skirmishai_exclude_list += ['NTai']
#skirmishai_isLegacyCpp_list=['AAI', 'KAIK', 'RAI', 'NullLegacyCppAI', 'KAI', 'NTai']
#skirmishai_needCreg_list=['KAIK', 'KAI']
#skirmishai_isJava_list=['NullJavaAI', 'NullOOJavaAI']
#for baseName in filelist.list_skirmishAIs(skirmishaienv, exclude_list=skirmishai_exclude_list):
#	aiVersion = fetch_ai_version(baseName, 'Skirmish')
#	print "Found Skirmish AI: " + baseName + " " + aiVersion
#	isLegacyCpp = baseName in skirmishai_isLegacyCpp_list
#	useCreg = baseName in skirmishai_needCreg_list
#	isJava = baseName in skirmishai_isJava_list
#	myEnv = skirmishaienv.Clone()
#	install_data_ai_dir = os.path.join(install_skirmishai_dir, baseName, aiVersion)
#	instList = []
#
#	# create the library
#	if isJava:
#		javaSrc = os.path.join('AI/Skirmish', baseName)
#		javaClasses = os.path.join(myEnv['builddir'], 'AI/Skirmish', baseName, aiVersion, 'classes')
#		javaJar = os.path.join(myEnv['builddir'], 'AI/Skirmish', baseName, aiVersion, 'ai.jar')
#		jlibDir = os.path.join('AI/Skirmish', baseName, 'data', 'jlib')
#		aiCP = createJavaClasspath(jlibDir)
#		aiFullCP = aiCP + os.pathsep + javaInterfaceJar + os.pathsep + javaInterfaceCP
#		myEnv['JAVACLASSPATH'] = aiFullCP
#		myEnv['JAVASOURCEPATH'] = javaSrc
#		myClasses = myEnv.Java(target = javaClasses, source = javaSrc)
#		myEnv['JARCHDIR'] = [javaClasses]
#		myJar = myEnv.Jar(target = javaJar, source = myClasses)
#		Alias(baseName, myJar)
#		Alias('SkirmishAI', myJar)
#		Default(myJar)
#		instList += [env.Install(install_data_ai_dir, myJar)]
#		#installDataDir(myEnv, install_data_ai_dir, jlibDir, instList)
#
#	else:
#		if useCreg:
#			myEnv.AppendUnique(CPPDEFINES = ['USING_CREG'])
#		objs = []
#		if useCreg:
#			objs += skirmishaiobjs_mainCregged
#			objs += skirmishaiobjs_creg
#		else:
#			objs += skirmishaiobjs_main
#		if isLegacyCpp:
#			myEnv.AppendUnique(CXXFLAGS = ['-IAI/Wrappers'])
#			if useCreg:
#				objs += skirmishaiobjs_LegacyCppCregged
#			else:
#				objs += skirmishaiobjs_LegacyCpp
#		mySource = objs + filelist.get_skirmishAI_source(myEnv, baseName)
#		#targetName = baseName + '-' + aiVersion
#		targetName = baseName
#		lib = myEnv.SharedLibrary(os.path.join(myEnv['builddir'], 'AI/Skirmish', baseName, aiVersion, targetName), mySource)
#		Alias(baseName, lib)     # Allow e.g. `scons JCAI' to compile just a skirmish AI.
#		Alias('SkirmishAI', lib) # Allow `scons SkirmishAI' to compile all skirmishAIs.
#		Default(lib)
#		instList += [env.Install(install_data_ai_dir, lib)]
#		if myEnv['strip']:
#			myEnv.AddPostAction(lib, Action([['strip','$TARGET']]))
#
#	# record data files (eg AIInfo.lua or config files) for installation
#	source_data_dir = os.path.join('AI/Skirmish', baseName, 'data')
#	installDataDir(myEnv, install_data_ai_dir, source_data_dir, instList)
#
#	# install everything from this AI
#	Alias('install', instList)
#	Alias('install-SkirmishAI', instList)
#	Alias('install-' + baseName, instList)
#
### install AAI config files
##aai_data=filelist.list_files_recursive(env, 'game/AI/AAI')
##for f in aai_data:
##	if not os.path.isdir(f):
##		inst = env.Install(os.path.join(skirmishaienv['installprefix'], skirmishaienv['datadir'], os.path.dirname(f)[5:]), f)
##		Alias('install', inst)
#
#################################################################################
#### Build Group AI shared objects
#################################################################################
##install_groupai_lib_dir = os.path.join(groupaienv['installprefix'], groupaienv['libdir'], 'AI/Helper-libs')
###install_groupai_data_dir = os.path.join(groupaienv['installprefix'], groupaienv['datadir'], 'AI/Helper-libs/data')
##
### store shared ai objects so newer scons versions don't choke with
### *** Two environments with different actions were specified for the same target
##groupaiobjs_main = create_shared_objects(groupaienv, filelist.get_shared_groupAI_source(groupaienv), '-groupai')
##groupaiobjs_mainCregged = create_shared_objects(groupaienv, filelist.get_shared_groupAI_source(groupaienv), '-groupai_creg', ['USING_CREG'])
##groupaiobjs_creg = create_shared_objects(groupaienv, filelist.get_shared_groupAI_source_Creg(groupaienv), '-groupai_creg', ['USING_CREG'])
##groupaiobjs_LegacyCpp = create_shared_objects(groupaienv, filelist.get_shared_groupAI_source_LegacyCpp(groupaienv), '-groupai')
##groupaiobjs_LegacyCppCregged = create_shared_objects(groupaienv, filelist.get_shared_groupAI_source_LegacyCpp(groupaienv), '-groupai_creg', ['USING_CREG'])
##
### Build
##groupai_exclude_list=['build']
##groupai_isLegacyCpp_list=['?', '??']
##groupai_needCreg_list=[]
##for baseName in filelist.list_groupAIs(groupaienv, exclude_list=groupai_exclude_list):
##	libName = construct_groupai_libName(baseName) # eg. MetalMaker-1.0
##	print "Group AI: " + libName
##	#TODO remove the True in the next line, uncomment the rest, and actualize groupai_needCreg_list
##	useCreg = True #baseName in groupai_needCreg_list
##	#TODO remove the True in the next line, uncomment the rest, and actualize groupai_isLegacyCpp_list
##	isLegacyCpp = True #baseName in groupai_isLegacyCpp_list
##	myEnv = groupaienv.Clone()
##	if useCreg:
##		myEnv.AppendUnique(CPPDEFINES = ['USING_CREG'])
##	objs = []
##	if useCreg:
##		objs += groupaiobjs_mainCregged
##		objs += groupaiobjs_creg
##	else:
##		objs += groupaiobjs_main
##	if isLegacyCpp:
##		if useCreg:
##			objs += groupaiobjs_LegacyCppCregged
##		else:
##			objs += groupaiobjs_LegacyCpp
##	mySource = objs + filelist.get_groupAI_source(myEnv, baseName)
##	lib = myEnv.SharedLibrary(os.path.join('game/AI/Helper-libs', baseName), mySource)
##	#lib = myEnv.SharedLibrary(os.path.join('game/AI/Helper-libs', libName), mySource)
##	Alias(baseName, lib)         # Allow e.g. `scons CentralBuildAI' to compile just an AI.
##	Alias('GroupAI', lib) # Allow `scons GroupAI' to compile all groupAIs.
##	Default(lib)
##	inst = env.Install(install_groupai_lib_dir, lib)
##	Alias('install', inst)
##	Alias('install-GroupAI', inst)
##	Alias('install-'+baseName, inst)
##	if myEnv['strip']:
##		myEnv.AddPostAction(lib, Action([['strip','$TARGET']]))
#
#

SConscript(['AI/SConscript'], exports=['env'], variant_dir=env['builddir'])
=======
################################################################################
### AIs
################################################################################
# Make a copy of the build environment for the AIs, but remove libraries and add include path.
# TODO: make separate SConstructs for AIs
aienv = env.Clone()
aienv.AppendUnique(CPPPATH = ['rts/ExternalAI'])
aienv.AppendUnique(CPPDEFINES=['USING_CREG'])

remove_precompiled_header(aienv)

# Use subst() to substitute $installprefix in datadir.
install_dir = os.path.join(aienv['installprefix'], aienv['libdir'], 'AI/Helper-libs')

# store shared ai objects so newer scons versions don't choke with
# *** Two environments with different actions were specified for the same target
aiobjs = []
for f in filelist.get_shared_AI_source(aienv):
        while isinstance(f, list):
                f = f[0]
        fpath, fbase = os.path.split(f)
        fname, fext = fbase.rsplit('.', 1)
        aiobjs.append(aienv.SharedObject(os.path.join(fpath, fname + '-ai'), f))

#Build GroupAIs
for f in filelist.list_groupAIs(aienv, exclude_list=['build']):
	lib = aienv.SharedLibrary(os.path.join('game/AI/Helper-libs', f), aiobjs + filelist.get_groupAI_source(aienv, f))
	Alias(f, lib)         # Allow e.g. `scons CentralBuildAI' to compile just an AI.
	Alias('GroupAI', lib) # Allow `scons GroupAI' to compile all groupAIs.
	Default(lib)
	inst = env.Install(install_dir, lib)
	Alias('install', inst)
	Alias('install-GroupAI', inst)
	Alias('install-'+f, inst)
	if aienv['strip']:
		aienv.AddPostAction(lib, Action([['strip','$TARGET']]))

install_dir = os.path.join(aienv['installprefix'], aienv.subst(aienv['libdir']), 'AI/Bot-libs')

#Build GlobalAIs
for f in filelist.list_globalAIs(aienv, exclude_list=['build', 'CSAI', 'TestABICAI','AbicWrappersTestAI']):
	lib = aienv.SharedLibrary(os.path.join('game/AI/Bot-libs', f), aiobjs + filelist.get_globalAI_source(aienv, f))
	Alias(f, lib)          # Allow e.g. `scons JCAI' to compile just a global AI.
	Alias('GlobalAI', lib) # Allow `scons GlobalAI' to compile all globalAIs.
	Default(lib)
	inst = env.Install(install_dir, lib)
	Alias('install', inst)
	Alias('install-GlobalAI', inst)
	Alias('install-'+f, inst)
	if aienv['strip']:
		aienv.AddPostAction(lib, Action([['strip','$TARGET']]))

# build TestABICAI
# lib = aienv.SharedLibrary(os.path.join('game/AI/Bot-libs','TestABICAI'), ['game/spring.a'], CPPDEFINES = env# ['CPPDEFINES'] + ['BUILDING_AI'] )
# Alias('TestABICAI', lib)
# Alias('install-TestABICAI', inst)
# if sys.platform == 'win32':
# 	Alias('GlobalAI', lib)
# 	Default(lib)
# 	inst = env.Install(install_dir, lib)
# 	Alias('install', inst)
# 	Alias('install-GlobalAI', inst)
# 	if env['strip']:
# 		env.AddPostAction(lib, Action([['strip','$TARGET']]))
>>>>>>> daa6c3c4

################################################################################
### Run Tests
################################################################################

# Use this to avoid an error message 'how to make target test ?'
env.Alias('test', None)

# Simple unit testing framework. In all 'Test' subdirectories, if a file 'test'
# exists, it is run. This test script should then compile the test(s) and run them.
if 'test' in sys.argv and env['platform'] != 'windows':
	for dir in filelist.list_directories(env, 'rts'):
		if dir.endswith('/Test'):
			test = os.path.join(dir, 'test')
			if os.path.isfile(test):
				os.system(test)


################################################################################
### Build gamedata zip archives & misc.
################################################################################
# Can't use these, we can't set the working directory and putting a SConscript
# in the respective directories doesn't work either because then the SConstript
# ends up in the zip too... Bah. SCons sucks. Just like autoshit and everything else btw.
#env.Zip('game/base/springcontent.sdz', filelist.list_files(env, 'installer/builddata/springcontent'))
#env.Zip('game/base/spring/bitmaps.sdz', filelist.list_files(env, 'installer/builddata/bitmaps'))

if not 'configure' in sys.argv and not 'test' in sys.argv and not 'install' in sys.argv:
	if sys.platform != 'win32':
		if env.GetOption('clean'):
			if os.system("rm -f game/base/springcontent.sdz"):
				env.Exit(1)
			if os.system("rm -f game/base/spring/bitmaps.sdz"):
				env.Exit(1)
			if os.system("rm -f game/base/maphelper.sdz"):
				env.Exit(1)
			if os.system("rm -f game/base/cursors.sdz"):
				env.Exit(1)
		else:
			if os.system("installer/make_gamedata_arch.sh"):
				env.Exit(1)

inst = env.Install(os.path.join(env['installprefix'], env['datadir'], 'base'), 'game/base/springcontent.sdz')
Alias('install', inst)
inst = env.Install(os.path.join(env['installprefix'], env['datadir'], 'base'), 'game/base/maphelper.sdz')
Alias('install', inst)
inst = env.Install(os.path.join(env['installprefix'], env['datadir'], 'base'), 'game/base/cursors.sdz')
Alias('install', inst)
inst = env.Install(os.path.join(env['installprefix'], env['datadir'], 'base/spring'), 'game/base/spring/bitmaps.sdz')
Alias('install', inst)

# install fonts
for font in os.listdir('game/fonts'):
	if not os.path.isdir(os.path.join('game/fonts', font)):
		inst = env.Install(os.path.join(env['installprefix'], env['datadir'], 'fonts'), os.path.join('game/fonts', font))
		Alias('install', inst)

# install some files from root of datadir
for f in ['cmdcolors.txt', 'ctrlpanel.txt', 'selectkeys.txt', 'uikeys.txt', 'teamcolors.lua']:
	inst = env.Install(os.path.join(env['installprefix'], env['datadir']), os.path.join('game', f))
	Alias('install', inst)

# install menu entry & icon
inst = env.Install(os.path.join(env['installprefix'], 'share/pixmaps'), 'rts/spring.png')
Alias('install', inst)
inst = env.Install(os.path.join(env['installprefix'], 'share/applications'), 'installer/freedesktop/applications/spring.desktop')
Alias('install', inst)

# install LuaUI files
for f in ['luaui.lua']:
	inst = env.Install(os.path.join(env['installprefix'], env['datadir']), os.path.join('game', f))
	Alias('install', inst)
luaui_files=filelist.list_files_recursive(env, 'game/LuaUI')
for f in luaui_files:
	if not os.path.isdir(f):
		inst = env.Install(os.path.join(env['installprefix'], env['datadir'], os.path.dirname(f)[5:]), f)
		Alias('install', inst)<|MERGE_RESOLUTION|>--- conflicted
+++ resolved
@@ -154,7 +154,6 @@
 # Need a new env otherwise scons chokes on equal targets built with different flags.
 usync_builddir = os.path.join(env['builddir'], 'unitsync')
 uenv = env.Clone(builddir=usync_builddir)
-print uenv['builddir']
 uenv.AppendUnique(CPPDEFINES=['UNITSYNC', 'BITMAP_NO_OPENGL'])
 
 def remove_precompiled_header(env):
@@ -232,7 +231,6 @@
 	Default(unitsync)
 
 
-<<<<<<< HEAD
 #################################################################################
 #### AIs
 #################################################################################
@@ -554,73 +552,9 @@
 #
 #
 
-SConscript(['AI/SConscript'], exports=['env'], variant_dir=env['builddir'])
-=======
-################################################################################
-### AIs
-################################################################################
-# Make a copy of the build environment for the AIs, but remove libraries and add include path.
-# TODO: make separate SConstructs for AIs
-aienv = env.Clone()
-aienv.AppendUnique(CPPPATH = ['rts/ExternalAI'])
-aienv.AppendUnique(CPPDEFINES=['USING_CREG'])
-
+aienv = env.Clone(builddir=os.path.join(env['builddir'], 'AI'))
 remove_precompiled_header(aienv)
-
-# Use subst() to substitute $installprefix in datadir.
-install_dir = os.path.join(aienv['installprefix'], aienv['libdir'], 'AI/Helper-libs')
-
-# store shared ai objects so newer scons versions don't choke with
-# *** Two environments with different actions were specified for the same target
-aiobjs = []
-for f in filelist.get_shared_AI_source(aienv):
-        while isinstance(f, list):
-                f = f[0]
-        fpath, fbase = os.path.split(f)
-        fname, fext = fbase.rsplit('.', 1)
-        aiobjs.append(aienv.SharedObject(os.path.join(fpath, fname + '-ai'), f))
-
-#Build GroupAIs
-for f in filelist.list_groupAIs(aienv, exclude_list=['build']):
-	lib = aienv.SharedLibrary(os.path.join('game/AI/Helper-libs', f), aiobjs + filelist.get_groupAI_source(aienv, f))
-	Alias(f, lib)         # Allow e.g. `scons CentralBuildAI' to compile just an AI.
-	Alias('GroupAI', lib) # Allow `scons GroupAI' to compile all groupAIs.
-	Default(lib)
-	inst = env.Install(install_dir, lib)
-	Alias('install', inst)
-	Alias('install-GroupAI', inst)
-	Alias('install-'+f, inst)
-	if aienv['strip']:
-		aienv.AddPostAction(lib, Action([['strip','$TARGET']]))
-
-install_dir = os.path.join(aienv['installprefix'], aienv.subst(aienv['libdir']), 'AI/Bot-libs')
-
-#Build GlobalAIs
-for f in filelist.list_globalAIs(aienv, exclude_list=['build', 'CSAI', 'TestABICAI','AbicWrappersTestAI']):
-	lib = aienv.SharedLibrary(os.path.join('game/AI/Bot-libs', f), aiobjs + filelist.get_globalAI_source(aienv, f))
-	Alias(f, lib)          # Allow e.g. `scons JCAI' to compile just a global AI.
-	Alias('GlobalAI', lib) # Allow `scons GlobalAI' to compile all globalAIs.
-	Default(lib)
-	inst = env.Install(install_dir, lib)
-	Alias('install', inst)
-	Alias('install-GlobalAI', inst)
-	Alias('install-'+f, inst)
-	if aienv['strip']:
-		aienv.AddPostAction(lib, Action([['strip','$TARGET']]))
-
-# build TestABICAI
-# lib = aienv.SharedLibrary(os.path.join('game/AI/Bot-libs','TestABICAI'), ['game/spring.a'], CPPDEFINES = env# ['CPPDEFINES'] + ['BUILDING_AI'] )
-# Alias('TestABICAI', lib)
-# Alias('install-TestABICAI', inst)
-# if sys.platform == 'win32':
-# 	Alias('GlobalAI', lib)
-# 	Default(lib)
-# 	inst = env.Install(install_dir, lib)
-# 	Alias('install', inst)
-# 	Alias('install-GlobalAI', inst)
-# 	if env['strip']:
-# 		env.AddPostAction(lib, Action([['strip','$TARGET']]))
->>>>>>> daa6c3c4
+env.SConscript(['AI/SConscript'], exports=['aienv'], variant_dir=env['builddir'])
 
 ################################################################################
 ### Run Tests
@@ -697,4 +631,4 @@
 for f in luaui_files:
 	if not os.path.isdir(f):
 		inst = env.Install(os.path.join(env['installprefix'], env['datadir'], os.path.dirname(f)[5:]), f)
-		Alias('install', inst)+		Alias('install', inst)
