
!ifdef INSTALL
  SetOutPath "$INSTDIR"
  SetOverWrite on
	
  ; Main stuff
<<<<<<< HEAD
  File "${DIST_DIR}\spring.exe"
  File "${DIST_DIR}\unitsync.dll"
=======
  File "${BUILDDIR_PATH}\spring.exe"
  File "${BUILDDIR_PATH}\unitsync.dll"
>>>>>>> effe1b93
  CreateDirectory "$INSTDIR\maps"
  CreateDirectory "$INSTDIR\mods"

  File "downloads\TASServer.jar"

<<<<<<< HEAD
  ; DLLs (updated in mingwlibs-v20.1)
  File "..\mingwlibs\dll\glew32.dll"
  File "..\mingwlibs\dll\python25.dll"
  File "..\mingwlibs\dll\zlib1.dll"
  File "..\mingwlibs\dll\soft_oal.dll"
  File "..\mingwlibs\dll\vorbisfile.dll"
  File "..\mingwlibs\dll\vorbis.dll"
  File "..\mingwlibs\dll\ogg.dll"

  ; Use SDL 1.2.10 because SDL 1.2.{9,11,12} break keyboard layout.
  File "..\external\SDL.dll"

  ; shared libgcc compiled with dwarf2 exception support
  File "..\external\libgcc_s_dw2-1.dll"
=======
	!ifndef MINGWLIBS_PATH
		!define MINGWLIBS_PATH "${MINGWLIBS_PATH}"
	!endif
	
  ; DLLs (updated in mingwlibs-v8)
  File "${MINGWLIBS_PATH}\dll\glew32.dll"
  File "${MINGWLIBS_PATH}\dll\python25.dll"
  File "${MINGWLIBS_PATH}\dll\zlib1.dll"
  File "${MINGWLIBS_PATH}\dll\OpenAL32.dll"
  File "${MINGWLIBS_PATH}\dll\wrap_oal.dll"
  File "${MINGWLIBS_PATH}\dll\vorbisfile.dll"
  File "${MINGWLIBS_PATH}\dll\vorbis.dll"
  File "${MINGWLIBS_PATH}\dll\ogg.dll"
  File "${MINGWLIBS_PATH}\dll\libgcc_s_dw2-1.dll"
  File "${MINGWLIBS_PATH}\dll\SDL.dll"
>>>>>>> effe1b93

  ; Old DLLs, not needed anymore
  ; (python upgraded to 25, MSVC*71.dll was only needed by MSVC compiled unitsync.dll)
  Delete "$INSTDIR\python24.dll"
  Delete "$INSTDIR\MSVCP71.dll"
  Delete "$INSTDIR\MSVCR71.dll"

  Delete "$INSTDIR\settingstemplate.xml"

;New Settings Program
  File "..\installer\Springlobby\SettingsDlls\springsettings.exe"
  File /r "..\installer\Springlobby\SettingsDlls\*.dll"

  ; DLLs
  File "${MINGWLIBS_PATH}\dll\DevIL.dll"
  File "${MINGWLIBS_PATH}\dll\freetype6.dll"
  File "${MINGWLIBS_PATH}\dll\ILU.dll"

  File "${DIST_DIR}\PALETTE.PAL"

${IfNot} ${FileExists} "$INSTDIR\selectkeys.txt"
  File "${DIST_DIR}\selectkeys.txt"
${EndIf}

${IfNot} ${FileExists} "$INSTDIR\uikeys.txt"
  File "${DIST_DIR}\uikeys.txt"
${EndIf}

${IfNot} ${FileExists} "$INSTDIR\cmdcolors.txt"
  File "${DIST_DIR}\cmdcolors.txt"
${EndIf}

${IfNot} ${FileExists} "$INSTDIR\ctrlpanel.txt"
  File "${DIST_DIR}\ctrlpanel.txt"
${EndIf}

${IfNot} ${FileExists} "$INSTDIR\teamcolors.lua"
  File "${DIST_DIR}\teamcolors.lua"
${EndIf}

  SetOutPath "$INSTDIR\fonts"
  File "${DIST_DIR}\fonts\FreeSansBold.otf"

  ; Remove Luxi.ttf, it has been replaced by FreeSansBold
  Delete "$INSTDIR\Luxi.ttf"
  Delete "$INSTDIR\fonts\Luxi.ttf"

  ; AI Interfaces
!macro InstallAIInterface aiIntName
!ifdef INSTALL
  ;This is only supported in NSIS 2.39+
  ;!define /file AI_INT_VERS ..\AI\Interfaces\${aiIntName}\VERSION
  ;So we have to use this, which has to be supplied to us on the cmd-line
  !define AI_INT_VERS ${AI_INT_VERS_${aiIntName}}
  SetOutPath "$INSTDIR\AI\Interfaces\${aiIntName}\${AI_INT_VERS}"
<<<<<<< HEAD
  File /r /x *.a /x *.def /x *.7z /x *.dbg "${DIST_DIR}\AI\Interfaces\${aiIntName}\${AI_INT_VERS}\*.*"
=======
  !ifdef OUTOFSOURCEBUILD
	File /r /x *.a /x *.def /x *.7z /x *.dbg /x CMakeFiles /x Makefile /x cmake_install.cmake "${BUILDDIR_PATH}/AI/Interfaces/${aiIntName}/*.*"
  !else
	File /r /x *.a /x *.def /x *.7z /x *.dbg "../game/AI/Interfaces/${aiIntName}/${AI_INT_VERS}/*.*"
  !endif
>>>>>>> effe1b93
  ;buildbot creates 7z, and those get included in installer, fix here until buildserv got fixed
  ;File /r "..\AI\Interfaces\${aiIntName}\data\*.*"
  !undef AI_INT_VERS
!endif
!macroend
  !insertmacro InstallAIInterface "C"
  !insertmacro InstallAIInterface "Java"

!macro InstallSkirmishAI skirAiName
!ifdef INSTALL
  ;This is only supported in NSIS 2.39+
  ;!define /file SKIRM_AI_VERS ..\AI\Skirmish\${skirAiName}\VERSION
  ;So we have to use this, which has to be supplied to us on the cmd-line
  !define SKIRM_AI_VERS ${SKIRM_AI_VERS_${skirAiName}}
  SetOutPath "$INSTDIR\AI\Skirmish\${skirAiName}\${SKIRM_AI_VERS}"
<<<<<<< HEAD
  File /r /x *.a /x *.def /x *.7z /x *.dbg "${DIST_DIR}\AI\Skirmish\${skirAiName}\${SKIRM_AI_VERS}\*.*"
=======
  !ifdef OUTOFSOURCEBUILD
	File /r /x *.a /x *.def /x *.7z /x *.dbg /x CMakeFiles /x Makefile /x cmake_install.cmake "${BUILDDIR_PATH}\AI\Skirmish\${skirAiName}\*.*"
  !else
	File /r /x *.a /x *.def /x *.7z /x *.dbg "${BUILDDIR_PATH}\AI\Skirmish\${skirAiName}\${SKIRM_AI_VERS}\*.*"
  !endif
>>>>>>> effe1b93
  ;File /r "..\AI\Skirmish\${skirAiName}\data\*.*"
  !undef SKIRM_AI_VERS
!endif
!macroend
  ;TODO: Fix the vc projects to use the same names.
  !insertmacro InstallSkirmishAI "NullAI"
  !insertmacro InstallSkirmishAI "NullOOJavaAI"

; Default content
  SetOverWrite on
  SetOutPath "$INSTDIR\base"

<<<<<<< HEAD
  File "${DIST_DIR}\base\springcontent.sdz"
  File "${DIST_DIR}\base\maphelper.sdz"
  File "${DIST_DIR}\base\cursors.sdz"
  SetOutPath "$INSTDIR\base\spring"
  File "${DIST_DIR}\base\spring\bitmaps.sdz"
=======
  File "${BUILDDIR_PATH}\base\springcontent.sdz"
  File "${BUILDDIR_PATH}\base\maphelper.sdz"
  File "${BUILDDIR_PATH}\base\cursors.sdz"
  SetOutPath "$INSTDIR\base\spring"
  File "${BUILDDIR_PATH}\base\spring\bitmaps.sdz"
>>>>>>> effe1b93

${IfNot} ${FileExists} "$INSTDIR\spring.exe"
  ; Demofile file association
  !insertmacro APP_ASSOCIATE "sdf" "spring.demofile" "Spring demo file" "$INSTDIR\spring.exe,0" "Open with Spring" "$\"$INSTDIR\spring.exe$\" $\"%1$\""
  !insertmacro UPDATEFILEASSOC
${EndIf}

!else

  ; Main files
  Delete "$INSTDIR\spring.exe"
  Delete "$INSTDIR\spring.def"
  Delete "$INSTDIR\unitsync.dll"
  Delete "$INSTDIR\TASServer.jar"
  Delete "$INSTDIR\PALETTE.PAL"
  Delete "$INSTDIR\SelectionEditor.exe"
  Delete "$INSTDIR\selectkeys.txt"
  Delete "$INSTDIR\uikeys.txt"
  Delete "$INSTDIR\cmdcolors.txt"
  Delete "$INSTDIR\ctrlpanel.txt"
  Delete "$INSTDIR\teamcolors.lua"

  ;New Settings Program
  Delete "$INSTDIR\springsettings.exe"
  Delete "$INSTDIR\mingwm10.dll"
  Delete "$INSTDIR\wxbase28u_gcc_custom.dll"
  Delete "$INSTDIR\wxbase28u_net_gcc_custom.dll"
  Delete "$INSTDIR\wxmsw28u_adv_gcc_custom.dll"
  Delete "$INSTDIR\wxmsw28u_core_gcc_custom.dll"
  Delete "$INSTDIR\springsettings.conf"

  ; DLLs
  Delete "$INSTDIR\DevIL.dll"
  Delete "$INSTDIR\freetype6.dll"
  Delete "$INSTDIR\glew32.dll"
  Delete "$INSTDIR\ILU.dll"
  Delete "$INSTDIR\ILUT.dll"
  Delete "$INSTDIR\python25.dll"
  Delete "$INSTDIR\SDL.dll"
  Delete "$INSTDIR\zlib1.dll"
  Delete "$INSTDIR\zlibwapi.dll"
  Delete "$INSTDIR\MSVCR71.dll"
  Delete "$INSTDIR\MSVCP71.dll"
  Delete "$INSTDIR\soft_oal.dll"
  ; next two are deprecated sinze mingwlibs 20.1 (around spring v0.81.2.1)
  Delete "$INSTDIR\OpenAL32.dll"
  Delete "$INSTDIR\wrap_oal.dll"
  Delete "$INSTDIR\vorbisfile.dll"
  Delete "$INSTDIR\vorbis.dll"
  Delete "$INSTDIR\ogg.dll"

  Delete "$INSTDIR\libgcc_s_dw2-1.dll"


  Delete "$INSTDIR\PALETTE.PAL"

  ; Fonts
  Delete "$INSTDIR\fonts\FreeSansBold.otf"
  RmDir "$INSTDIR\fonts"

!macro DeleteSkirmishAI skirAiName
!ifndef INSTALL
  ;This is only supported in NSIS 2.39+
  ;!define /file SKIRM_AI_VERS ..\AI\Skirmish\${skirAiName}\VERSION
  ;So we have to use this, which has to be supplied to us on the cmd-line
  !define SKIRM_AI_VERS ${SKIRM_AI_VERS_${skirAiName}}
  RmDir /r "$INSTDIR\AI\Skirmish\${skirAiName}\${SKIRM_AI_VERS}"
  !undef SKIRM_AI_VERS
!endif
!macroend
  !insertmacro DeleteSkirmishAI "NullAI"
  !insertmacro DeleteSkirmishAI "NullOOJavaAI"
  RmDir "$INSTDIR\AI\Global"
  RmDir "$INSTDIR\AI\Skirmish"

  RmDir "$INSTDIR\AI\Helper-libs"
  RmDir /r "$INSTDIR\AI"

  ; AI Interfaces
!macro DeleteAIInterface aiIntName
!ifndef INSTALL
  ;This is only supported in NSIS 2.39+
  ;!define /file AI_INT_VERS ..\AI\Interfaces\${aiIntName}\VERSION
  ;So we have to use this, which has to be supplied to us on the cmd-line
  !define AI_INT_VERS ${AI_INT_VERS_${aiIntName}}
  RmDir /r "$INSTDIR\AI\Interfaces\${aiIntName}\${AI_INT_VERS}"
  !undef AI_INT_VERS
!endif
!macroend
  !insertmacro DeleteAIInterface "C"
  !insertmacro DeleteAIInterface "Java"

  ; base content
  Delete "$INSTDIR\base\spring\bitmaps.sdz"
  Delete "$INSTDIR\base\springcontent.sdz"
  Delete "$INSTDIR\base\maphelper.sdz"
  Delete "$INSTDIR\base\cursors.sdz"
  RmDir "$INSTDIR\base\spring"
  RmDir "$INSTDIR\base"

  ; Generated stuff from the installer
  Delete "$INSTDIR\${PRODUCT_NAME}.url"
  Delete "$INSTDIR\uninst.exe"

  ; Generated stuff from running spring
  Delete "$INSTDIR\ArchiveCacheV7.lua"
  Delete "$INSTDIR\unitsync.log"
  Delete "$INSTDIR\infolog.txt"
  Delete "$INSTDIR\ext.txt"
  RmDir "$INSTDIR\demos"

  ; Demofile file association
  !insertmacro APP_UNASSOCIATE "sdf" "spring.demofile"
  
  MessageBox MB_YESNO|MB_ICONQUESTION "Do you want me to completely remove all spring related files?$\n\
  All maps, mods, screenshots and your settings will be removed. $\n\
  CAREFULL: ALL CONTENTS OF YOUR SPRING INSTALLATION DIRECTORY WILL BE REMOVED!" \
  IDNO skip_purge
  
  RmDir /r "$INSTDIR"
  Delete "$LOCALAPPDATA\springsettings.cfg"
  Delete "$APPDATA\springlobby.conf"

skip_purge:

!endif<|MERGE_RESOLUTION|>--- conflicted
+++ resolved
@@ -4,50 +4,25 @@
   SetOverWrite on
 	
   ; Main stuff
-<<<<<<< HEAD
-  File "${DIST_DIR}\spring.exe"
-  File "${DIST_DIR}\unitsync.dll"
-=======
   File "${BUILDDIR_PATH}\spring.exe"
   File "${BUILDDIR_PATH}\unitsync.dll"
->>>>>>> effe1b93
   CreateDirectory "$INSTDIR\maps"
   CreateDirectory "$INSTDIR\mods"
 
   File "downloads\TASServer.jar"
 
-<<<<<<< HEAD
-  ; DLLs (updated in mingwlibs-v20.1)
-  File "..\mingwlibs\dll\glew32.dll"
-  File "..\mingwlibs\dll\python25.dll"
-  File "..\mingwlibs\dll\zlib1.dll"
-  File "..\mingwlibs\dll\soft_oal.dll"
-  File "..\mingwlibs\dll\vorbisfile.dll"
-  File "..\mingwlibs\dll\vorbis.dll"
-  File "..\mingwlibs\dll\ogg.dll"
-
-  ; Use SDL 1.2.10 because SDL 1.2.{9,11,12} break keyboard layout.
-  File "..\external\SDL.dll"
-
-  ; shared libgcc compiled with dwarf2 exception support
-  File "..\external\libgcc_s_dw2-1.dll"
-=======
 	!ifndef MINGWLIBS_PATH
 		!define MINGWLIBS_PATH "${MINGWLIBS_PATH}"
 	!endif
-	
-  ; DLLs (updated in mingwlibs-v8)
+
+  ; DLLs (updated in mingwlibs-v20.1)
   File "${MINGWLIBS_PATH}\dll\glew32.dll"
   File "${MINGWLIBS_PATH}\dll\python25.dll"
   File "${MINGWLIBS_PATH}\dll\zlib1.dll"
-  File "${MINGWLIBS_PATH}\dll\OpenAL32.dll"
-  File "${MINGWLIBS_PATH}\dll\wrap_oal.dll"
+  File "${MINGWLIBS_PATH}\dll\soft_oal.dll"
   File "${MINGWLIBS_PATH}\dll\vorbisfile.dll"
   File "${MINGWLIBS_PATH}\dll\vorbis.dll"
   File "${MINGWLIBS_PATH}\dll\ogg.dll"
-  File "${MINGWLIBS_PATH}\dll\libgcc_s_dw2-1.dll"
-  File "${MINGWLIBS_PATH}\dll\SDL.dll"
->>>>>>> effe1b93
 
   ; Old DLLs, not needed anymore
   ; (python upgraded to 25, MSVC*71.dll was only needed by MSVC compiled unitsync.dll)
@@ -103,17 +78,13 @@
   ;So we have to use this, which has to be supplied to us on the cmd-line
   !define AI_INT_VERS ${AI_INT_VERS_${aiIntName}}
   SetOutPath "$INSTDIR\AI\Interfaces\${aiIntName}\${AI_INT_VERS}"
-<<<<<<< HEAD
-  File /r /x *.a /x *.def /x *.7z /x *.dbg "${DIST_DIR}\AI\Interfaces\${aiIntName}\${AI_INT_VERS}\*.*"
-=======
   !ifdef OUTOFSOURCEBUILD
-	File /r /x *.a /x *.def /x *.7z /x *.dbg /x CMakeFiles /x Makefile /x cmake_install.cmake "${BUILDDIR_PATH}/AI/Interfaces/${aiIntName}/*.*"
+	File /r /x *.a /x *.def /x *.7z /x *.dbg /x CMakeFiles /x Makefile /x cmake_install.cmake "${BUILDDIR_PATH}\AI\Interfaces\${aiIntName}\*.*"
+	File /r "..\AI\Interfaces\${aiIntName}\data\*.*"
   !else
-	File /r /x *.a /x *.def /x *.7z /x *.dbg "../game/AI/Interfaces/${aiIntName}/${AI_INT_VERS}/*.*"
+	File /r /x *.a /x *.def /x *.7z /x *.dbg "${DIST_DIR}\AI\Interfaces\${aiIntName}\${AI_INT_VERS}\*.*"
   !endif
->>>>>>> effe1b93
   ;buildbot creates 7z, and those get included in installer, fix here until buildserv got fixed
-  ;File /r "..\AI\Interfaces\${aiIntName}\data\*.*"
   !undef AI_INT_VERS
 !endif
 !macroend
@@ -127,16 +98,12 @@
   ;So we have to use this, which has to be supplied to us on the cmd-line
   !define SKIRM_AI_VERS ${SKIRM_AI_VERS_${skirAiName}}
   SetOutPath "$INSTDIR\AI\Skirmish\${skirAiName}\${SKIRM_AI_VERS}"
-<<<<<<< HEAD
-  File /r /x *.a /x *.def /x *.7z /x *.dbg "${DIST_DIR}\AI\Skirmish\${skirAiName}\${SKIRM_AI_VERS}\*.*"
-=======
   !ifdef OUTOFSOURCEBUILD
 	File /r /x *.a /x *.def /x *.7z /x *.dbg /x CMakeFiles /x Makefile /x cmake_install.cmake "${BUILDDIR_PATH}\AI\Skirmish\${skirAiName}\*.*"
+	File /r "..\AI\Skirmish\${skirAiName}\data\*.*"
   !else
-	File /r /x *.a /x *.def /x *.7z /x *.dbg "${BUILDDIR_PATH}\AI\Skirmish\${skirAiName}\${SKIRM_AI_VERS}\*.*"
+	File /r /x *.a /x *.def /x *.7z /x *.dbg "${DIST_DIR}\AI\Skirmish\${skirAiName}\${SKIRM_AI_VERS}\*.*"
   !endif
->>>>>>> effe1b93
-  ;File /r "..\AI\Skirmish\${skirAiName}\data\*.*"
   !undef SKIRM_AI_VERS
 !endif
 !macroend
@@ -148,19 +115,11 @@
   SetOverWrite on
   SetOutPath "$INSTDIR\base"
 
-<<<<<<< HEAD
-  File "${DIST_DIR}\base\springcontent.sdz"
-  File "${DIST_DIR}\base\maphelper.sdz"
-  File "${DIST_DIR}\base\cursors.sdz"
-  SetOutPath "$INSTDIR\base\spring"
-  File "${DIST_DIR}\base\spring\bitmaps.sdz"
-=======
   File "${BUILDDIR_PATH}\base\springcontent.sdz"
   File "${BUILDDIR_PATH}\base\maphelper.sdz"
   File "${BUILDDIR_PATH}\base\cursors.sdz"
   SetOutPath "$INSTDIR\base\spring"
   File "${BUILDDIR_PATH}\base\spring\bitmaps.sdz"
->>>>>>> effe1b93
 
 ${IfNot} ${FileExists} "$INSTDIR\spring.exe"
   ; Demofile file association
@@ -205,7 +164,7 @@
   Delete "$INSTDIR\MSVCR71.dll"
   Delete "$INSTDIR\MSVCP71.dll"
   Delete "$INSTDIR\soft_oal.dll"
-  ; next two are deprecated sinze mingwlibs 20.1 (around spring v0.81.2.1)
+  ; next two are deprecated since mingwlibs 20.1 (around spring v0.81.2.1)
   Delete "$INSTDIR\OpenAL32.dll"
   Delete "$INSTDIR\wrap_oal.dll"
   Delete "$INSTDIR\vorbisfile.dll"
