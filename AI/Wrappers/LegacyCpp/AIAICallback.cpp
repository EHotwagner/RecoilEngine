--- conflicted
+++ resolved
@@ -731,15 +731,9 @@
 	static float* heightMap = NULL;
 
 	if (heightMap == NULL) {
-<<<<<<< HEAD
 		const int size = sAICallback->Map_getHeightMap(skirmishAIId, NULL, 0);
-		heightMap = new float[size]; // NOTE: memory leack, but will be used till end of the game anyway
+		heightMap = new float[size]; // NOTE: memory leak, but will be used till end of the game anyway
 		sAICallback->Map_getHeightMap(skirmishAIId, heightMap, size);
-=======
-		int size = sAICallback->Clb_Map_0ARRAY1SIZE0getHeightMap(teamId);
-		heightMap = new float[size]; // NOTE: memory leak, but will be used till end of the game anyway
-		sAICallback->Clb_Map_0ARRAY1VALS0getHeightMap(teamId, heightMap, size);
->>>>>>> 4e902cc1
 	}
 
 	return heightMap;
@@ -750,15 +744,9 @@
 	static float* cornersHeightMap = NULL;
 
 	if (cornersHeightMap == NULL) {
-<<<<<<< HEAD
 		const int size = sAICallback->Map_getCornersHeightMap(skirmishAIId, NULL, 0);
-		cornersHeightMap = new float[size]; // NOTE: memory leack, but will be used till end of the game anyway
+		cornersHeightMap = new float[size]; // NOTE: memory leak, but will be used till end of the game anyway
 		sAICallback->Map_getCornersHeightMap(skirmishAIId, cornersHeightMap, size);
-=======
-		int size = sAICallback->Clb_Map_0ARRAY1SIZE0getCornersHeightMap(teamId);
-		cornersHeightMap = new float[size]; // NOTE: memory leak, but will be used till end of the game anyway
-		sAICallback->Clb_Map_0ARRAY1VALS0getCornersHeightMap(teamId, cornersHeightMap, size);
->>>>>>> 4e902cc1
 	}
 
 	return cornersHeightMap;
@@ -777,15 +765,9 @@
 	static float* slopeMap = NULL;
 
 	if (slopeMap == NULL) {
-<<<<<<< HEAD
 		const int size = sAICallback->Map_getSlopeMap(skirmishAIId, NULL, 0);
-		slopeMap = new float[size]; // NOTE: memory leack, but will be used till end of the game anyway
+		slopeMap = new float[size]; // NOTE: memory leak, but will be used till end of the game anyway
 		sAICallback->Map_getSlopeMap(skirmishAIId, slopeMap, size);
-=======
-		int size = sAICallback->Clb_Map_0ARRAY1SIZE0getSlopeMap(teamId);
-		slopeMap = new float[size]; // NOTE: memory leak, but will be used till end of the game anyway
-		sAICallback->Clb_Map_0ARRAY1VALS0getSlopeMap(teamId, slopeMap, size);
->>>>>>> 4e902cc1
 	}
 
 	return slopeMap;
@@ -796,17 +778,11 @@
 	static unsigned short* losMap = NULL;
 
 	if (losMap == NULL) {
-<<<<<<< HEAD
 		const int size = sAICallback->Map_getLosMap(skirmishAIId, NULL, 0);
 		int tmpLosMap[size];
 		sAICallback->Map_getLosMap(skirmishAIId, tmpLosMap, size);
-		losMap = new unsigned short[size]; // NOTE: memory leack, but will be used till end of the game anyway
+		losMap = new unsigned short[size]; // NOTE: memory leak, but will be used till end of the game anyway
 		copyIntToUShortArray(tmpLosMap, losMap, size);
-=======
-		int size = sAICallback->Clb_Map_0ARRAY1SIZE0getLosMap(teamId);
-		losMap = new unsigned short[size]; // NOTE: memory leak, but will be used till end of the game anyway
-		sAICallback->Clb_Map_0ARRAY1VALS0getLosMap(teamId, losMap, size);
->>>>>>> 4e902cc1
 	}
 
 	return losMap;
@@ -825,17 +801,11 @@
 	static unsigned short* radarMap = NULL;
 
 	if (radarMap == NULL) {
-<<<<<<< HEAD
 		const int size = sAICallback->Map_getRadarMap(skirmishAIId, NULL, 0);
 		int tmpRadarMap[size];
 		sAICallback->Map_getRadarMap(skirmishAIId, tmpRadarMap, size);
-		radarMap = new unsigned short[size]; // NOTE: memory leack, but will be used till end of the game anyway
+		radarMap = new unsigned short[size]; // NOTE: memory leak, but will be used till end of the game anyway
 		copyIntToUShortArray(tmpRadarMap, radarMap, size);
-=======
-		int size = sAICallback->Clb_Map_0ARRAY1SIZE0getRadarMap(teamId);
-		radarMap = new unsigned short[size]; // NOTE: memory leak, but will be used till end of the game anyway
-		sAICallback->Clb_Map_0ARRAY1VALS0getRadarMap(teamId, radarMap, size);
->>>>>>> 4e902cc1
 	}
 
 	return radarMap;
@@ -846,17 +816,11 @@
 	static unsigned short* jammerMap = NULL;
 
 	if (jammerMap == NULL) {
-<<<<<<< HEAD
 		const int size = sAICallback->Map_getJammerMap(skirmishAIId, NULL, 0);
 		int tmpJammerMap[size];
 		sAICallback->Map_getJammerMap(skirmishAIId, tmpJammerMap, size);
-		jammerMap = new unsigned short[size]; // NOTE: memory leack, but will be used till end of the game anyway
+		jammerMap = new unsigned short[size]; // NOTE: memory leak, but will be used till end of the game anyway
 		copyIntToUShortArray(tmpJammerMap, jammerMap, size);
-=======
-		int size = sAICallback->Clb_Map_0ARRAY1SIZE0getJammerMap(teamId);
-		jammerMap = new unsigned short[size]; // NOTE: memory leak, but will be used till end of the game anyway
-		sAICallback->Clb_Map_0ARRAY1VALS0getJammerMap(teamId, jammerMap, size);
->>>>>>> 4e902cc1
 	}
 
 	return jammerMap;
@@ -868,17 +832,11 @@
 	static const int m = getResourceId_Metal(sAICallback, skirmishAIId);
 
 	if (metalMap == NULL) {
-<<<<<<< HEAD
 		const int size = sAICallback->Map_getResourceMapRaw(skirmishAIId, m, NULL, 0);
 		short tmpMetalMap[size];
 		sAICallback->Map_getResourceMapRaw(skirmishAIId, m, tmpMetalMap, size);
-		metalMap = new unsigned char[size]; // NOTE: memory leack, but will be used till end of the game anyway
+		metalMap = new unsigned char[size]; // NOTE: memory leak, but will be used till end of the game anyway
 		copyShortToUCharArray(tmpMetalMap, metalMap, size);
-=======
-		int size = sAICallback->Clb_Map_0ARRAY1SIZE0REF1Resource2resourceId0getResourceMapRaw(teamId, m);
-		metalMap = new unsigned char[size]; // NOTE: memory leak, but will be used till end of the game anyway
-		sAICallback->Clb_Map_0ARRAY1VALS0REF1Resource2resourceId0getResourceMapRaw(teamId, m, metalMap, size);
->>>>>>> 4e902cc1
 	}
 
 	return metalMap;
@@ -1814,25 +1772,24 @@
 	return sAICallback->Debug_GraphDrawer_isEnabled(skirmishAIId);
 }
 
-<<<<<<< HEAD
-void CAIAICallback::AddDebugGraphPoint(int lineId, float x, float y) {
+void CAIAICallback::DebugDrawerAddGraphPoint(int lineId, float x, float y) {
 	SAddPointLineGraphDrawerDebugCommand cmd = {lineId, x, y};
-	sAICallback->Engine_handleCommand(skirmishAIId, COMMAND_TO_ID_ENGINE, -1, COMMAND_DEBUG_GRAPHDRAWER_LINE_ADD_POINT, &cmd);
-}
-void CAIAICallback::DelDebugGraphPoints(int lineId, int numPoints) {
+	sAICallback->Engine_handleCommand(skirmishAIId, COMMAND_TO_ID_ENGINE, -1, COMMAND_DEBUG_DRAWER_GRAPH_LINE_ADD_POINT, &cmd);
+}
+void CAIAICallback::DebugDrawerDelGraphPoints(int lineId, int numPoints) {
 	SDeletePointsLineGraphDrawerDebugCommand cmd = {lineId, numPoints};
-	sAICallback->Engine_handleCommand(skirmishAIId, COMMAND_TO_ID_ENGINE, -1, COMMAND_DEBUG_GRAPHDRAWER_LINE_DELETE_POINTS, &cmd);
-}
-
-void CAIAICallback::SetDebugGraphPos(float x, float y) {
+	sAICallback->Engine_handleCommand(skirmishAIId, COMMAND_TO_ID_ENGINE, -1, COMMAND_DEBUG_DRAWER_GRAPH_LINE_DELETE_POINTS, &cmd);
+}
+
+void CAIAICallback::DebugDrawerSetGraphPos(float x, float y) {
 	SSetPositionGraphDrawerDebugCommand cmd = {x, y};
-	sAICallback->Engine_handleCommand(skirmishAIId, COMMAND_TO_ID_ENGINE, -1, COMMAND_DEBUG_GRAPHDRAWER_SET_POS, &cmd);
-}
-void CAIAICallback::SetDebugGraphSize(float w, float h) {
+	sAICallback->Engine_handleCommand(skirmishAIId, COMMAND_TO_ID_ENGINE, -1, COMMAND_DEBUG_DRAWER_GRAPH_SET_POS, &cmd);
+}
+void CAIAICallback::DebugDrawerSetGraphSize(float w, float h) {
 	SSetSizeGraphDrawerDebugCommand cmd = {w, h};
-	sAICallback->Engine_handleCommand(skirmishAIId, COMMAND_TO_ID_ENGINE, -1, COMMAND_DEBUG_GRAPHDRAWER_SET_SIZE, &cmd);
-}
-void CAIAICallback::SetDebugGraphLineColor(int lineId, const float3& color) {
+	sAICallback->Engine_handleCommand(skirmishAIId, COMMAND_TO_ID_ENGINE, -1, COMMAND_DEBUG_DRAWER_GRAPH_SET_SIZE, &cmd);
+}
+void CAIAICallback::DebugDrawerSetGraphLineColor(int lineId, const float3& color) {
 
 	short color_s3[3];
 	color_s3[0] = (short) color[0] * 256;
@@ -1840,62 +1797,37 @@
 	color_s3[2] = (short) color[2] * 256;
 
 	SSetColorLineGraphDrawerDebugCommand cmd = {lineId, color_s3};
-	sAICallback->Engine_handleCommand(skirmishAIId, COMMAND_TO_ID_ENGINE, -1, COMMAND_DEBUG_GRAPHDRAWER_LINE_SET_COLOR, &cmd);
-}
-void CAIAICallback::SetDebugGraphLineLabel(int lineId, const char* label) {
+	sAICallback->Engine_handleCommand(skirmishAIId, COMMAND_TO_ID_ENGINE, -1, COMMAND_DEBUG_DRAWER_GRAPH_LINE_SET_COLOR, &cmd);
+}
+void CAIAICallback::DebugDrawerSetGraphLineLabel(int lineId, const char* label) {
 	SSetLabelLineGraphDrawerDebugCommand cmd = {lineId, label};
-	sAICallback->Engine_handleCommand(skirmishAIId, COMMAND_TO_ID_ENGINE, -1, COMMAND_DEBUG_GRAPHDRAWER_LINE_SET_LABEL, &cmd);
-=======
-void CAIAICallback::DebugDrawerAddGraphPoint(int lineId, float x, float y) {
-	SDebugDrawerAddGraphPointCommand cmd = {x, y, lineId};
-	sAICallback->Clb_Engine_handleCommand(teamId, COMMAND_TO_ID_ENGINE, -1, COMMAND_DEBUG_DRAWER_ADD_GRAPH_POINT, &cmd);
-}
-void CAIAICallback::DebugDrawerDelGraphPoints(int lineId, int numPoints) {
-	SDebugDrawerDeleteGraphPointsCommand cmd = {lineId, numPoints};
-	sAICallback->Clb_Engine_handleCommand(teamId, COMMAND_TO_ID_ENGINE, -1, COMMAND_DEBUG_DRAWER_DELETE_GRAPH_POINTS, &cmd);
-}
-void CAIAICallback::DebugDrawerSetGraphPos(float x, float y) {
-	SDebugDrawerSetGraphPositionCommand cmd = {x, y};
-	sAICallback->Clb_Engine_handleCommand(teamId, COMMAND_TO_ID_ENGINE, -1, COMMAND_DEBUG_DRAWER_SET_GRAPH_POS, &cmd);
-}
-void CAIAICallback::DebugDrawerSetGraphSize(float w, float h) {
-	SDebugDrawerSetGraphSizeCommand cmd = {w, h};
-	sAICallback->Clb_Engine_handleCommand(teamId, COMMAND_TO_ID_ENGINE, -1, COMMAND_DEBUG_DRAWER_SET_GRAPH_SIZE, &cmd);
-}
-void CAIAICallback::DebugDrawerSetGraphLineColor(int lineId, const float3& color) {
-	SDebugDrawerSetGraphLineColorCommand cmd = {lineId, color.toSAIFloat3()};
-	sAICallback->Clb_Engine_handleCommand(teamId, COMMAND_TO_ID_ENGINE, -1, COMMAND_DEBUG_DRAWER_SET_GRAPH_LINE_COLOR, &cmd);
-}
-void CAIAICallback::DebugDrawerSetGraphLineLabel(int lineId, const char* label) {
-	SDebugDrawerSetGraphLineLabelCommand cmd = {lineId, label};
-	sAICallback->Clb_Engine_handleCommand(teamId, COMMAND_TO_ID_ENGINE, -1, COMMAND_DEBUG_DRAWER_SET_GRAPH_LINE_LABEL, &cmd);
+	sAICallback->Engine_handleCommand(skirmishAIId, COMMAND_TO_ID_ENGINE, -1, COMMAND_DEBUG_DRAWER_GRAPH_LINE_SET_LABEL, &cmd);
 }
 
 int CAIAICallback::DebugDrawerAddOverlayTexture(const float* texData, int w, int h) {
-	SDebugDrawerAddOverlayTextureCommand cmd = {0, texData, w, h};
-	sAICallback->Clb_Engine_handleCommand(teamId, COMMAND_TO_ID_ENGINE, -1, COMMAND_DEBUG_DRAWER_ADD_OVERLAY_TEXTURE, &cmd);
-	return cmd.texHandle;
-}
-void CAIAICallback::DebugDrawerUpdateOverlayTexture(int texHandle, const float* texData, int x, int y, int w, int h) {
-	SDebugDrawerUpdateOverlayTextureCommand cmd = {texHandle, texData, x, y, w, h};
-	sAICallback->Clb_Engine_handleCommand(teamId, COMMAND_TO_ID_ENGINE, -1, COMMAND_DEBUG_DRAWER_UPDATE_OVERLAY_TEXTURE, &cmd);
-}
-void CAIAICallback::DebugDrawerDelOverlayTexture(int texHandle) {
-	SDebugDrawerDelOverlayTextureCommand cmd = {texHandle};
-	sAICallback->Clb_Engine_handleCommand(teamId, COMMAND_TO_ID_ENGINE, -1, COMMAND_DEBUG_DRAWER_DEL_OVERLAY_TEXTURE, &cmd);
-}
-void CAIAICallback::DebugDrawerSetOverlayTexturePos(int texHandle, float x, float y) {
-	SDebugDrawerSetOverlayTexturePosCommand cmd = {texHandle, x, y};
-	sAICallback->Clb_Engine_handleCommand(teamId, COMMAND_TO_ID_ENGINE, -1, COMMAND_DEBUG_DRAWER_SET_OVERLAY_TEXTURE_POS, &cmd);
-}
-void CAIAICallback::DebugDrawerSetOverlayTextureSize(int texHandle, float w, float h) {
-	SDebugDrawerSetOverlayTextureSizeCommand cmd = {texHandle, w, h};
-	sAICallback->Clb_Engine_handleCommand(teamId, COMMAND_TO_ID_ENGINE, -1, COMMAND_DEBUG_DRAWER_SET_OVERLAY_TEXTURE_SIZE, &cmd);
-}
-void CAIAICallback::DebugDrawerSetOverlayTextureLabel(int texHandle, const char* texLabel) {
-	SDebugDrawerSetOverlayTextureLabelCommand cmd = {texHandle, texLabel};
-	sAICallback->Clb_Engine_handleCommand(teamId, COMMAND_TO_ID_ENGINE, -1, COMMAND_DEBUG_DRAWER_SET_OVERLAY_TEXTURE_LABEL, &cmd);
->>>>>>> 4e902cc1
+	SAddOverlayTextureDrawerDebugCommand cmd = {0, texData, w, h};
+	sAICallback->Engine_handleCommand(skirmishAIId, COMMAND_TO_ID_ENGINE, -1, COMMAND_DEBUG_DRAWER_OVERLAYTEXTURE_ADD, &cmd);
+	return cmd.ret_overlayTextureId;
+}
+void CAIAICallback::DebugDrawerUpdateOverlayTexture(int overlayTextureId, const float* texData, int x, int y, int w, int h) {
+	SUpdateOverlayTextureDrawerDebugCommand cmd = {overlayTextureId, texData, x, y, w, h};
+	sAICallback->Engine_handleCommand(skirmishAIId, COMMAND_TO_ID_ENGINE, -1, COMMAND_DEBUG_DRAWER_OVERLAYTEXTURE_UPDATE, &cmd);
+}
+void CAIAICallback::DebugDrawerDelOverlayTexture(int overlayTextureId) {
+	SDeleteOverlayTextureDrawerDebugCommand cmd = {overlayTextureId};
+	sAICallback->Engine_handleCommand(skirmishAIId, COMMAND_TO_ID_ENGINE, -1, COMMAND_DEBUG_DRAWER_OVERLAYTEXTURE_DELETE, &cmd);
+}
+void CAIAICallback::DebugDrawerSetOverlayTexturePos(int overlayTextureId, float x, float y) {
+	SSetPositionOverlayTextureDrawerDebugCommand cmd = {overlayTextureId, x, y};
+	sAICallback->Engine_handleCommand(skirmishAIId, COMMAND_TO_ID_ENGINE, -1, COMMAND_DEBUG_DRAWER_OVERLAYTEXTURE_SET_POS, &cmd);
+}
+void CAIAICallback::DebugDrawerSetOverlayTextureSize(int overlayTextureId, float w, float h) {
+	SSetSizeOverlayTextureDrawerDebugCommand cmd = {overlayTextureId, w, h};
+	sAICallback->Engine_handleCommand(skirmishAIId, COMMAND_TO_ID_ENGINE, -1, COMMAND_DEBUG_DRAWER_OVERLAYTEXTURE_SET_SIZE, &cmd);
+}
+void CAIAICallback::DebugDrawerSetOverlayTextureLabel(int overlayTextureId, const char* texLabel) {
+	SSetLabelOverlayTextureDrawerDebugCommand cmd = {overlayTextureId, texLabel};
+	sAICallback->Engine_handleCommand(skirmishAIId, COMMAND_TO_ID_ENGINE, -1, COMMAND_DEBUG_DRAWER_OVERLAYTEXTURE_SET_LABEL, &cmd);
 }
 
 
