### Java AI Interface
#
# Global variables set in this file:
# * BUILD_Java_AIINTERFACE
# * Java_AIINTERFACE_VERS
# * Java_AIINTERFACE_TARGET
#
# Functions and macros defined in this file:
# * GetFirstSubDirName
# * CreateClasspath
# * ConcatClasspaths
#


################################################################################
### BEGINN: MACROS_AND_FUNCTIONS
# Define macros and functions to be used in this file and by Java Skirmish AIs

# Returns the name of the first sub-dir (in alphabetical descending order)
# under dir.
macro    (GetFirstSubDirName name_var dir)
	file(GLOB dirContent RELATIVE "${dir}" FOLLOW_SYMLINKS "${dir}/*")
	foreach    (dirPart ${dirContent})
		if    (IS_DIRECTORY "${dir}/${dirPart}")
			set(${name_var} ${dirPart})
			break()
		endif (IS_DIRECTORY "${dir}/${dirPart}")
	endforeach (dirPart)
endmacro (GetFirstSubDirName name_var dir)


# Recursively lists all JAR files in a given directory
# and concatenates them in a Java Classpath compatible way into a single string.
macro    (CreateClasspath classPath_var dir)
	file(GLOB_RECURSE ${classPath_var} FOLLOW_SYMLINKS "${dir}/*.jar")
	# Make sure we use the correct path delimitter for the compiling system
	string(REPLACE ";" "${PATH_DELIM}" ${classPath_var} "${${classPath_var}}")
endmacro (CreateClasspath classPath_var dir)


# Concatenates an arbritrary number of Java ClassPaths (may be empty).
function    (ConcatClasspaths resultingCP_var)
	set(${resultingCP_var} "")
	foreach    (cpPart ${ARGN})
		set(${resultingCP_var} "${${resultingCP_var}}${cpPart}${PATH_DELIM}")
	endforeach (cpPart)
	string(REGEX REPLACE "${PATH_DELIM}\$" "" ${resultingCP_var} "${${resultingCP_var}}")
	set(${resultingCP_var} "${${resultingCP_var}}" PARENT_SCOPE)
endfunction (ConcatClasspaths)


# Java Skirmish AI configuration macro
# This will be called from Java AIs at AI/Skirmish/*/CMakeLists.txt.
macro    (ConfigureJavaSkirmishAI)
	set(myDir                    "${CMAKE_CURRENT_SOURCE_DIR}")
	GetLastPathPart(dirName ${myDir})
	set(myName                   "${dirName}")
	set(mySourceDir              "${myDir}/src")
	# If main Java package is "my.ai.pkg", this has to be set to "my".
	GetFirstSubDirName(firstSrcSubDir ${mySourceDir})
	set(myJavaPkgFirstPart       "${firstSrcSubDir}")

	# Check if the user wants to compile the AI
	if    (BUILD_Java_AIINTERFACE AND NOT myName MATCHES "${AI_EXCLUDE_REGEX}")
		set(BUILD_THIS_SKIRMISHAI TRUE)
	else  (BUILD_Java_AIINTERFACE AND NOT myName MATCHES "${AI_EXCLUDE_REGEX}")
		set(BUILD_THIS_SKIRMISHAI FALSE)
		message("warning: ${myName} Skirmish AI will not be built!")
	endif (BUILD_Java_AIINTERFACE AND NOT myName MATCHES "${AI_EXCLUDE_REGEX}")


	# Compile and install
	if    (BUILD_THIS_SKIRMISHAI)
		# Assemble meta data
		GetVersionFromFile(myVersion "${myDir}/VERSION")
		set(myTarget        "${myName}")
		set(mySourceTarget  "${myTarget}-SRC")
		set(myDataDir       "${SKIRMISH_DATA}/${myName}/${myVersion}")
		# CMAKE_CURRENT_BINARY_DIR: .../spring-build-dir/AI/Skirmish/${myName}
		set(myBuildDir      "${CMAKE_CURRENT_BINARY_DIR}")
		set(myJavaBuildDir  "${myBuildDir}/classes")
		set(myJarFile       "SkirmishAI")
		set(myBinJarFile    "${myJarFile}.jar")
		set(mySrcJarFile    "${myJarFile}-src.jar")
		set(myJLibDir       "${myDir}/data/jlib")

		SkirmishAIMessage(STATUS "Found Skirmish AI: ${myName} ${myVersion}")

		# Create our full Java class-path
		CreateClasspath(myJavaLibs ${myJLibDir})
		ConcatClasspaths(myClassPath "${CLASSPATH_Java_AIINTERFACE}" "${myJavaLibs}")

		# Create a list of all the AIs source files
		file(GLOB_RECURSE mySources RELATIVE "${mySourceDir}" FOLLOW_SYMLINKS "${mySourceDir}/*.java")

		# Compile the library
		# needed by javac
		file(MAKE_DIRECTORY "${myJavaBuildDir}")
		add_custom_target(${myTarget} ALL
			DEPENDS ${Java_AIINTERFACE_TARGET}
			COMMAND "${JAVA_COMPILE}"
				"${JAVA_COMPILE_FLAG_CONDITIONAL}"
				"-cp" "${myClassPath}"
				"-d" "${myJavaBuildDir}"
				${mySources}
			COMMAND "${JAVA_ARCHIVE}"
				"cmf" "${myDir}/manifest.mf" "${myBuildDir}/${myBinJarFile}"
				"-C" "${myJavaBuildDir}" "${myJavaPkgFirstPart}"
			WORKING_DIRECTORY "${mySourceDir}"
			COMMENT "  Creating library ${myBinJarFile}" VERBATIM)

		# Pack the sources
		add_custom_target(${mySourceTarget} ALL
			COMMAND "${JAVA_ARCHIVE}"
				"cf" "${myBuildDir}/${mySrcJarFile}"
				"-C" "${mySourceDir}" "${myJavaPkgFirstPart}"
			WORKING_DIRECTORY "${mySourceDir}"
			COMMENT "  Creating sources archive ${mySrcJarFile}" VERBATIM)

		# Install the data files
		install(DIRECTORY "${myDir}/data/"                DESTINATION ${myDataDir})
		# Install the library
		install (FILES    "${myBuildDir}/${myBinJarFile}" DESTINATION ${myDataDir})
		# Install the sources archive
		install (FILES    "${myBuildDir}/${mySrcJarFile}" DESTINATION ${myDataDir}/jlib)
	endif (BUILD_THIS_SKIRMISHAI)
endmacro (ConfigureJavaSkirmishAI)


### END: MACROS_AND_FUNCTIONS
################################################################################


set(myName               "Java")
set(myDir                "${CMAKE_CURRENT_SOURCE_DIR}")
set(myNativeSourceDirRel "src/native")
set(myJavaSourceDirRel   "src/java")
set(myPkgFirstPart       "com")
set(myPkg                "${myPkgFirstPart}/springrts/ai")


# Check if the user wants to compile the interface
<<<<<<< HEAD
if    ("${AITYPES}" STREQUAL "ALL" OR "${AITYPES}" STREQUAL "JAVA")
	set(AITYPES_JAVA TRUE)
else  ("${AITYPES}" STREQUAL "ALL" OR "${AITYPES}" STREQUAL "JAVA")
	set(AITYPES_JAVA FALSE)
endif ("${AITYPES}" STREQUAL "ALL" OR "${AITYPES}" STREQUAL "JAVA")


# Look for dependencies, but only if the user wants to build the interface
if    (AITYPES_JAVA)
=======
if    ("${AI_TYPES}" STREQUAL "ALL" OR "${AI_TYPES}" STREQUAL "JAVA")
	set(AI_TYPES_JAVA TRUE)
else  ("${AI_TYPES}" STREQUAL "ALL" OR "${AI_TYPES}" STREQUAL "JAVA")
	set(AI_TYPES_JAVA FALSE)
endif ("${AI_TYPES}" STREQUAL "ALL" OR "${AI_TYPES}" STREQUAL "JAVA")


# Look for dependencies, but only if the user wants to build the interface
if    (AI_TYPES_JAVA)
>>>>>>> 62a9a603
	if    (NOT JAVA_FOUND)
		set(JAVA_FIND_QUIETLY TRUE)
		FIND_PACKAGE(JavaExtended) # Note: this is not the CMake built-in FindJava
		SetGlobal(JAVA_COMPILE_FLAG_CONDITIONAL ${JAVA_COMPILE_FLAG_CONDITIONAL})
	endif (NOT JAVA_FOUND)
	if    (MINGW)
		set (JNI_FOUND TRUE)
	else  (MINGW)
		# this hack is needed for FindJNI.cmake to use the JDK we want it to use,
		# as otherwise it might not find one at all (eg. in the case of OpenJDK)
		if    ( NOT ENV{JAVA_HOME} AND JAVA_HOME )
			SET(ENV{JAVA_HOME} "${JAVA_HOME}")
		endif ( NOT ENV{JAVA_HOME} AND JAVA_HOME )
		FIND_PACKAGE(JNI)
		if (JAVA_INCLUDE_PATH)
			set (JNI_FOUND TRUE)
			include_directories(${JAVA_INCLUDE_PATH} ${JAVA_INCLUDE_PATH2} ${JNI_INCLUDE_DIRS})
		else (JAVA_INCLUDE_PATH)
			set (JNI_FOUND FALSE)
			message ("warning: No Java includes found!")
		endif (JAVA_INCLUDE_PATH)
	endif (MINGW)
<<<<<<< HEAD
endif (AITYPES_JAVA)


# Check if dependencies of the interface are met
if    (AITYPES_JAVA AND JNI_FOUND AND JAVA_FOUND AND EXISTS ${myDir} AND EXISTS ${myDir}/bin)
	SetGlobal(BUILD_${myName}_AIINTERFACE TRUE)
else  (AITYPES_JAVA AND JNI_FOUND AND JAVA_FOUND AND EXISTS ${myDir} AND EXISTS ${myDir}/bin)
	SetGlobal(BUILD_${myName}_AIINTERFACE FALSE)
	message("warning: Java AI Interface will not be built!")
endif (AITYPES_JAVA AND JNI_FOUND AND JAVA_FOUND AND EXISTS ${myDir} AND EXISTS ${myDir}/bin)
=======
endif (AI_TYPES_JAVA)


# Check if dependencies of the interface are met
if    (AI_TYPES_JAVA AND JNI_FOUND AND JAVA_FOUND AND EXISTS ${myDir} AND EXISTS ${myDir}/bin)
	SetGlobal(BUILD_${myName}_AIINTERFACE TRUE)
else  (AI_TYPES_JAVA AND JNI_FOUND AND JAVA_FOUND AND EXISTS ${myDir} AND EXISTS ${myDir}/bin)
	SetGlobal(BUILD_${myName}_AIINTERFACE FALSE)
	message("warning: Java AI Interface will not be built!")
endif (AI_TYPES_JAVA AND JNI_FOUND AND JAVA_FOUND AND EXISTS ${myDir} AND EXISTS ${myDir}/bin)
>>>>>>> 62a9a603


# Build
if    (BUILD_${myName}_AIINTERFACE)
	GetVersionFromFile(myVersion ${myDir}/VERSION)
	set(myTarget  "${myName}-AIInterface")
	set(myDataDir ${AI_INTERFACES_DATA}/${myName}/${myVersion})
	MakeAbsolute(myNativeSourceDir "${myDir}" "${myNativeSourceDirRel}")
	MakeAbsolute(myJavaSourceDir   "${myDir}" "${myJavaSourceDirRel}")

	AIInterfaceMessage(STATUS "Found AI Interface: ${myTarget} ${myVersion}")

	SetGlobal(${myName}_AIINTERFACE_VERS   ${myVersion})
	SetGlobal(${myName}_AIINTERFACE_TARGET ${myTarget})

	# build the native part
	GetNativeSourcesRecursive(myNativeSources ${myNativeSourceDir} "")
	if    (MINGW)
		# It is important that this is used instead of the one
		# from the installed JDK, as the jni_md.h is in here too,
		# and this file contians OS (win32) specific information.
		include_directories(BEFORE ${MINGWLIBS}/include/java)
	endif (MINGW)
	include_directories(BEFORE ${rts}/lib/streflop)
	add_library(${myTarget} MODULE ${myNativeSources} ${ai_common_SRC} ${CUtils_SRC})
	install(TARGETS ${myTarget} DESTINATION ${myDataDir})
	target_link_libraries(${myTarget} streflop)
	set_target_properties(${myTarget} PROPERTIES COMPILE_FLAGS "-DUSING_STREFLOP")
	set_target_properties(${myTarget} PROPERTIES OUTPUT_NAME   "AIInterface")

	# build the Java part
	if    (CMAKE_HOST_WIN32)
		set(AWK_COMMAND "${MINGWLIBS}/bin/awk.exe")
	else  (CMAKE_HOST_WIN32)
		set(AWK_COMMAND "awk")
	endif (CMAKE_HOST_WIN32)
	set(myAwkScriptsDir            "${myDir}/bin")
	set(commonAwkScriptsDir        "${CMAKE_SOURCE_DIR}/AI/Wrappers/CUtils/bin")
	set(myBuildDir                 "${CMAKE_CURRENT_BINARY_DIR}")
	set(springSourceDir            "${PROJECT_SOURCE_DIR}")
	set(springAIInterfaceSourceDir "${springSourceDir}/rts/ExternalAI/Interface")
	set(myJavaBuildDir             "${myBuildDir}/classes")
	set(myJarFile                  "AIInterface")
	set(myBinJarFile               "${myJarFile}.jar")
	set(mySrcJarFile               "${myJarFile}-src.jar")
	set(myJavaGeneratedSourceDir   "${myBuildDir}/generated-java-src")
	set(myJLibDir                  "${myDir}/data/jlib")
	#set(myJavaLibs                 "${myJLibDir}/jna/jna.jar${PATH_DELIM}${myJLibDir}/vecmath.jar")
	CreateClasspath(myJavaLibs ${myJLibDir})
	set(myClassPath                ".${PATH_DELIM}${myJavaLibs}${PATH_DELIM}${myJavaSourceDir}")

	# Used by Java Skirmish AIs
	SetGlobal(CLASSPATH_${myName}_AIINTERFACE "${myJavaLibs}${PATH_DELIM}${myBuildDir}/${myBinJarFile}")

	# We have to create these directories, cause otherwise the AWK scripts
	# for generating the source code will not work
	file(MAKE_DIRECTORY "${myJavaGeneratedSourceDir}/${myPkg}/event")
	file(MAKE_DIRECTORY "${myJavaGeneratedSourceDir}/${myPkg}/command")
	file(MAKE_DIRECTORY "${myJavaGeneratedSourceDir}/${myPkg}/oo")
	# needed by javac
	file(MAKE_DIRECTORY "${myJavaBuildDir}")

	add_custom_command(TARGET ${myTarget} POST_BUILD
		#OUTPUT "${myJavaGeneratedSourceDir}/${myPkg}/event/*.java"
		COMMAND "${AWK_COMMAND}" ARGS
		"-v" "SPRING_SOURCE_DIR=${springSourceDir}"
		"-v" "INTERFACE_SOURCE_DIR=${myJavaSourceDir}"
		"-v" "GENERATED_SOURCE_DIR=${myJavaGeneratedSourceDir}"
		"-f" "${myAwkScriptsDir}/jna_wrappEvents.awk"
		"-f" "${commonAwkScriptsDir}/common.awk"
		"-f" "${commonAwkScriptsDir}/commonDoc.awk"
		"${springAIInterfaceSourceDir}/AISEvents.h"
		WORKING_DIRECTORY "${myAwkScriptsDir}"
		COMMENT "  Generating Java AI Event source files ..." VERBATIM)

	add_custom_command(TARGET ${myTarget} POST_BUILD
		#OUTPUT "${myJavaGeneratedSourceDir}/${myPkg}/command/*.java"
		COMMAND "${AWK_COMMAND}" ARGS
		"-v" "SPRING_SOURCE_DIR=${springSourceDir}"
		"-v" "INTERFACE_SOURCE_DIR=${myJavaSourceDir}"
		"-v" "GENERATED_SOURCE_DIR=${myJavaGeneratedSourceDir}"
		"-f" "${myAwkScriptsDir}/jna_wrappCommands.awk"
		"-f" "${commonAwkScriptsDir}/common.awk"
		"-f" "${commonAwkScriptsDir}/commonDoc.awk"
		"${springAIInterfaceSourceDir}/AISCommands.h"
		WORKING_DIRECTORY "${myAwkScriptsDir}"
		COMMENT "  Generating Java AI Command source files ..." VERBATIM)

	add_custom_command(TARGET ${myTarget} POST_BUILD
		#OUTPUT "${myJavaGeneratedSourceDir}/${myPkg}/AICallback.java"
		COMMAND "${AWK_COMMAND}" ARGS
		"-v" "SPRING_SOURCE_DIR=${springSourceDir}"
		"-v" "INTERFACE_SOURCE_DIR=${myJavaSourceDir}"
		"-v" "GENERATED_SOURCE_DIR=${myJavaGeneratedSourceDir}"
		"-f" "${myAwkScriptsDir}/jna_wrappCallback.awk"
		"-f" "${commonAwkScriptsDir}/common.awk"
		"-f" "${commonAwkScriptsDir}/commonDoc.awk"
		"${springAIInterfaceSourceDir}/SSkirmishAICallback.h"
		WORKING_DIRECTORY "${myAwkScriptsDir}"
		COMMENT "  Generating Java AI Callback source files ..." VERBATIM)

	add_custom_command(TARGET ${myTarget} POST_BUILD
		#DEPENDS "${myJavaGeneratedSourceDir}/${myPkg}/AICallback.java"
		#OUTPUT "${myJavaGeneratedSourceDir}/${myPkg}/oo/*.java"
		COMMAND "${AWK_COMMAND}" ARGS
		"-v" "SPRING_SOURCE_DIR=${springSourceDir}"
		"-v" "INTERFACE_SOURCE_DIR=${myJavaSourceDir}"
		"-v" "GENERATED_SOURCE_DIR=${myJavaGeneratedSourceDir}"
		"-f" "${myAwkScriptsDir}/java_wrappCallbackOO.awk"
		"-f" "${commonAwkScriptsDir}/common.awk"
		"-f" "${commonAwkScriptsDir}/commonDoc.awk"
		"-f" "${commonAwkScriptsDir}/commonOOCallback.awk"
		"${myJavaGeneratedSourceDir}/${myPkg}/AICallback.java"
		WORKING_DIRECTORY "${myAwkScriptsDir}"
		COMMENT "  Generating Java AI OO Callback source files ..." VERBATIM)

	# We can not auto generate this list,
	# as these files do not yet exist during configure stage
	# The files in this list have to depend on all other hand-written
	# and generated source files of the Java interface
	set(JAVA_GENERATED_SOURCES
		"${myJavaGeneratedSourceDir}/${myPkg}/oo/OOAICallback.java"
		"${myJavaGeneratedSourceDir}/${myPkg}/oo/OOAIFactory.java"
		"${myJavaGeneratedSourceDir}/${myPkg}/oo/AbstractOOAI.java")

	add_custom_command(TARGET ${myTarget} POST_BUILD
		#OUTPUT "${myJavaBuildDir}/*.class"
		DEPENDS "${myJavaGeneratedSourceDir}/${myPkg}/*.java"
		DEPENDS "${myJavaGeneratedSourceDir}/${myPkg}/event/*.java"
		DEPENDS "${myJavaGeneratedSourceDir}/${myPkg}/command/*.java"
		DEPENDS "${myJavaGeneratedSourceDir}/${myPkg}/oo/*.java"
		COMMAND "${JAVA_COMPILE}" ARGS
		"${JAVA_COMPILE_FLAG_CONDITIONAL}"
		"-cp" "${myClassPath}"
		"-d" "${myJavaBuildDir}"
		${JAVA_GENERATED_SOURCES}
		WORKING_DIRECTORY "${myJavaGeneratedSourceDir}"
		COMMENT "  Compiling Java sources ..." VERBATIM)

	add_custom_command(TARGET ${myTarget} POST_BUILD
		#DEPENDS "${myJavaBuildDir}/*.class"
		COMMAND "${JAVA_ARCHIVE}" ARGS
		"cmf" "${myJavaSourceDir}/manifest.mf" "${myBuildDir}/${myBinJarFile}"
		"-C" "${myJavaBuildDir}" "${myPkgFirstPart}"
		WORKING_DIRECTORY "${myBuildDir}"
		COMMENT "  Creating Java interface library ${myBinJarFile} ..." VERBATIM)

	add_custom_command(TARGET ${myTarget} POST_BUILD
		COMMAND "${JAVA_ARCHIVE}" ARGS
		"cf" "${myBuildDir}/${mySrcJarFile}"
		"-C" "${myJavaSourceDir}" "${myPkgFirstPart}"
		WORKING_DIRECTORY "${myBuildDir}"
		COMMENT "  Creating Java interface source archive ${mySrcJarFile} ..." VERBATIM)
	add_custom_command(TARGET ${myTarget} POST_BUILD
		#DEPENDS "${myJavaGeneratedSourceDir}/${myPkg}/event/*.java"
		#DEPENDS "${myJavaGeneratedSourceDir}/${myPkg}/command/*.java"
		#DEPENDS "${myJavaGeneratedSourceDir}/${myPkg}/oo/*.java"
		COMMAND "${JAVA_ARCHIVE}" ARGS
		"uf" "${myBuildDir}/${mySrcJarFile}"
		"-C" "${myJavaGeneratedSourceDir}" "${myPkgFirstPart}"
		WORKING_DIRECTORY "${myBuildDir}"
		COMMENT "  Updating Java interface source archive ${mySrcJarFile} with generated sources ..." VERBATIM)

	# Install the data files
	install(DIRECTORY "${myDir}/data/" DESTINATION ${myDataDir})
	# Install the library
	install(FILES     "${myBuildDir}/${myBinJarFile}"  DESTINATION ${myDataDir})
	# Install the sources archive
	install(FILES     "${myBuildDir}/${mySrcJarFile}"  DESTINATION ${myDataDir}/jlib)
endif (BUILD_${myName}_AIINTERFACE)<|MERGE_RESOLUTION|>--- conflicted
+++ resolved
@@ -140,17 +140,6 @@
 
 
 # Check if the user wants to compile the interface
-<<<<<<< HEAD
-if    ("${AITYPES}" STREQUAL "ALL" OR "${AITYPES}" STREQUAL "JAVA")
-	set(AITYPES_JAVA TRUE)
-else  ("${AITYPES}" STREQUAL "ALL" OR "${AITYPES}" STREQUAL "JAVA")
-	set(AITYPES_JAVA FALSE)
-endif ("${AITYPES}" STREQUAL "ALL" OR "${AITYPES}" STREQUAL "JAVA")
-
-
-# Look for dependencies, but only if the user wants to build the interface
-if    (AITYPES_JAVA)
-=======
 if    ("${AI_TYPES}" STREQUAL "ALL" OR "${AI_TYPES}" STREQUAL "JAVA")
 	set(AI_TYPES_JAVA TRUE)
 else  ("${AI_TYPES}" STREQUAL "ALL" OR "${AI_TYPES}" STREQUAL "JAVA")
@@ -160,7 +149,6 @@
 
 # Look for dependencies, but only if the user wants to build the interface
 if    (AI_TYPES_JAVA)
->>>>>>> 62a9a603
 	if    (NOT JAVA_FOUND)
 		set(JAVA_FIND_QUIETLY TRUE)
 		FIND_PACKAGE(JavaExtended) # Note: this is not the CMake built-in FindJava
@@ -183,18 +171,6 @@
 			message ("warning: No Java includes found!")
 		endif (JAVA_INCLUDE_PATH)
 	endif (MINGW)
-<<<<<<< HEAD
-endif (AITYPES_JAVA)
-
-
-# Check if dependencies of the interface are met
-if    (AITYPES_JAVA AND JNI_FOUND AND JAVA_FOUND AND EXISTS ${myDir} AND EXISTS ${myDir}/bin)
-	SetGlobal(BUILD_${myName}_AIINTERFACE TRUE)
-else  (AITYPES_JAVA AND JNI_FOUND AND JAVA_FOUND AND EXISTS ${myDir} AND EXISTS ${myDir}/bin)
-	SetGlobal(BUILD_${myName}_AIINTERFACE FALSE)
-	message("warning: Java AI Interface will not be built!")
-endif (AITYPES_JAVA AND JNI_FOUND AND JAVA_FOUND AND EXISTS ${myDir} AND EXISTS ${myDir}/bin)
-=======
 endif (AI_TYPES_JAVA)
 
 
@@ -205,7 +181,6 @@
 	SetGlobal(BUILD_${myName}_AIINTERFACE FALSE)
 	message("warning: Java AI Interface will not be built!")
 endif (AI_TYPES_JAVA AND JNI_FOUND AND JAVA_FOUND AND EXISTS ${myDir} AND EXISTS ${myDir}/bin)
->>>>>>> 62a9a603
 
 
 # Build
