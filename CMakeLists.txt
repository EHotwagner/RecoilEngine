 
project(Spring)

# CMake 2.4:
# - lacks some cross-compiling features and fails on windows
# CMake 2.6:
# - fixes: Windows command line is limited to 32k length commands
# CMake 2.6.3:
# + support for SOURCES attribute of add_custom_target() (not required anymore)
# CMake 2.8
# + works around command line length limited by using an @objectFilesList.txt parameter when linking
if    (WIN32)
	set(MIN_CMAKE_VERSION 2.8)
else  (WIN32)
	set(MIN_CMAKE_VERSION 2.6)
endif (WIN32)
cmake_minimum_required(VERSION ${MIN_CMAKE_VERSION})

SET(CMAKE_MODULES_SPRING "${CMAKE_CURRENT_SOURCE_DIR}/rts/build/cmake")
LIST(APPEND CMAKE_MODULE_PATH "${CMAKE_MODULES_SPRING}")

# includes rts/build/cmake/Util.cmake
INCLUDE(Util)

CheckMinCMakeVersion(CUSTOM_TARGET_SOURCES_SUPPORT 2 6 3)

# Tell windows to pass arguments around in @response files
# (32k arg limit workaround)
if    (WIN32)
	SET(CMAKE_C_USE_RESPONSE_FILE_FOR_OBJECTS 1)
	SET(CMAKE_CXX_USE_RESPONSE_FILE_FOR_OBJECTS 1)
endif (WIN32)

if    (APPLE)
	set(MACOSX_BUNDLE FALSE CACHE BOOL "Compile spring to work as a Bundle.app")
	if    (MACOSX_BUNDLE)
		add_definitions(-DMACOSX_BUNDLE)
	endif (MACOSX_BUNDLE)
else  (APPLE)
	set(MACOSX_BUNDLE FALSE)
endif (APPLE)

### Install path (relative to CMAKE_INSTALL_PREFIX)
if    (UNIX AND NOT MINGW)
<<<<<<< HEAD
	set (BINDIR  "bin"                CACHE STRING "Where to install binaries")
	set (LIBDIR  "lib"                CACHE STRING "Where to install libraries")
	set (MANDIR  "share/man"          CACHE STRING "Where to install man pages")
	set (DOCDIR  "share/doc/spring-VERSION" CACHE STRING "Where to install basic project documentation (README, LICENSE, etc.)") # TODO set correct version here, and re-enable userdocs in doc/CMakeLists.txt
	set (DATADIR "share/games/spring" CACHE STRING "Where to install game content")
=======
	set (BINDIR           "bin"                CACHE STRING "Where to install binaries")
	set (LIBDIR           "lib"                CACHE STRING "Where to install libraries")
	set (MANDIR           "share/man"          CACHE STRING "Where to install man pages")
	set (DATADIR          "share/games/spring" CACHE STRING "Where to install game content")
>>>>>>> c640821d

	set (APPLICATIONS_DIR "share/applications" CACHE STRING "Where to install desktop files")
	set (PIXMAPS_DIR      "share/pixmaps"      CACHE STRING "Where to install icons")
	set (MIME_DIR         "share/mime"         CACHE STRING "Where MIME definitions are located")
	set (STABS_DEBUG_SYMBOLS FALSE CACHE BOOL "Use stabs debug symbols (-stabs) instead of the GDB format (-gdb). This probably makes gdb and eg. addr2line work better with windows binaries (depends mainly on the tools version).")
else  (UNIX AND NOT MINGW)
	set (BINDIR  "." CACHE STRING "Where to install binaries")
	set (LIBDIR  "." CACHE STRING "Where to install libraries")
	set (DOCDIR  "doc" CACHE STRING "Where to install basic project documentation (README, LICENSE, etc.)")
	set (DATADIR "." CACHE STRING "Where to install game content")

	if    (NOT MINGWLIBS)
		set(MINGWLIBS ${CMAKE_SOURCE_DIR}/mingwlibs CACHE PATH "Location of the mingwlibs package")
	endif (NOT MINGWLIBS)
	if    (NOT EXISTS "${MINGWLIBS}" OR NOT IS_DIRECTORY "${MINGWLIBS}")
		MESSAGE(FATAL_ERROR "MINGWLIBS is not a valid directory")
	endif (NOT EXISTS "${MINGWLIBS}" OR NOT IS_DIRECTORY "${MINGWLIBS}")
	include_directories(${MINGWLIBS}/include)
	set(CMAKE_LIBRARY_PATH ${MINGWLIBS}/dll)
	set(CMAKE_PREFIX_PATH ${MINGWLIBS})

	add_definitions(-D_WIN32_WINNT=0x500) ## win2k is minimum
	# some cross-compile fixes
	set (CMAKE_FIND_ROOT_PATH ${MINGWLIBS} ${CMAKE_FIND_ROOT_PATH})
	set (CMAKE_FIND_ROOT_PATH_MODE_LIBRARY ONLY)
	set (CMAKE_FIND_ROOT_PATH_MODE_INCLUDE ONLY)
	set (STABS_DEBUG_SYMBOLS FALSE CACHE BOOL "Use stabs debug symbols (-stabs) instead of the GDB format (-gdb). This probably makes gdb and eg. addr2line work better with windows binaries (depends mainly on the tools version).")
endif (UNIX AND NOT MINGW)

# In theory, it should be possible to set this to LIBDIR instead
# (next two are relative to CMAKE_INSTALL_PREFIX)
set (AI_LIBS_DIR "${DATADIR}"     CACHE STRING "Where to install Skirmish AI libraries")
set (AI_DATA_DIR "${AI_LIBS_DIR}" CACHE STRING "Where to install Skirmish AI additional files (eg. configuration)")
set (AI_TYPES    "ALL"            CACHE STRING "Which AI Interfaces (and Skirmish AIs using them) to build [ALL|NATIVE|JAVA|NONE]")

set(HEADLESS_SYSTEM FALSE CACHE BOOL "Compile for a headless system (default- and MT-spring will not be built!)")
SET(NO_SOUND FALSE CACHE BOOL "No sound output support")
if    (HEADLESS_SYSTEM AND NOT NO_SOUND)
	message(FATAL_ERROR "HEADLESS_SYSTEM requires NO_SOUND to be set!")
endif (HEADLESS_SYSTEM AND NOT NO_SOUND)

set(LOG_LEVEL "DEFAULT" CACHE STRING
		"The minimum log level.
		Log messages below this level
		will not be compiled into the binary.
		Available levels:
		* DEFAULT (DEBUG on debug builds, INFO on release builds)
		* DEBUG (log everything)
		* INFO
		* WARNING (only use this if you know what you are doing!)")
if    (NOT "${LOG_LEVEL}" STREQUAL "DEFAULT")
	add_definitions(-D_LOG_LEVEL_MIN=LOG_LEVEL_${LOG_LEVEL})
endif (NOT "${LOG_LEVEL}" STREQUAL "DEFAULT")

set(SYNCCHECK TRUE CACHE BOOL "Check sync during gameplay (Required for online play!)")
if    (SYNCCHECK)
	add_definitions(-DSYNCCHECK)
endif (SYNCCHECK)

if    (WIN32)
	set(NO_AVI FALSE CACHE BOOL "Disable in-game video recording")
	if    (NOT NO_AVI)
		add_definitions(-DAVI_CAPTURING)
	endif (NOT NO_AVI)
	set(WINDOWS_CONSOLE FALSE CACHE BOOL "Show a visible cmd.exe with stdout when spring runs")
	if    (NOT WINDOWS_CONSOLE)
		set(CMAKE_CXX_FLAGS "${CMAKE_CXX_FLAGS} -mwindows")
	endif (NOT WINDOWS_CONSOLE)
endif (WIN32)

set(OPENMP FALSE CACHE BOOL "Enable local multithreading")
if    (OPENMP)
	include(FindOpenMP)
	if(OPENMP_FOUND)
		set(CMAKE_C_FLAGS "${CMAKE_C_FLAGS} ${OpenMP_C_FLAGS}")
		set(CMAKE_CXX_FLAGS "${CMAKE_CXX_FLAGS} ${OpenMP_CXX_FLAGS}")
		# Currently FindOpenMP fails and doesn't give _any_ linker flags
		set(CMAKE_EXE_LINKER_FLAGS "${CMAKE_EXE_LINKER_FLAGS} -fopenmp -lgomp")
		set(CMAKE_MODULE_LINKER_FLAGS "${CMAKE_MODULE_LINKER_FLAGS} -fopenmp -lgomp")
	endif(OPENMP_FOUND)
endif (OPENMP)

set(BUILTIN_DATADIRS "")
if    (NOT MINGW AND NOT MACOSX_BUNDLE)
	set (SPRING_DATADIR CACHE STRING "Path to game content (in addition to /etc/spring/datadir)")
	set (SPRING_DATADIR_INTERNAL "")
	if    (SPRING_DATADIR)
		set (SPRING_DATADIR_INTERNAL "${SPRING_DATADIR}${PATH_DELIM_T}")
	endif (SPRING_DATADIR)
	if    (CMAKE_INSTALL_PREFIX)
		set (SPRING_DATADIR_INTERNAL "${SPRING_DATADIR_INTERNAL}${CMAKE_INSTALL_PREFIX}${PATH_SEP_T}${DATADIR}")
	endif (CMAKE_INSTALL_PREFIX)
	set(BUILTIN_DATADIRS "${SPRING_DATADIR_INTERNAL}")
endif (NOT MINGW AND NOT MACOSX_BUNDLE)
if    (NOT "${AI_LIBS_DIR}" STREQUAL "${DATADIR}")
	# If the AI library dir is not the same as the normal data dir,
	# add it to the internal list of data dirs
	set(BUILTIN_DATADIRS "${BUILTIN_DATADIRS}${PATH_DELIM_T}${CMAKE_INSTALL_PREFIX}${PATH_SEP_T}${AI_LIBS_DIR}")
endif (NOT "${AI_LIBS_DIR}" STREQUAL "${DATADIR}")
if    (NOT "${AI_DATA_DIR}" STREQUAL "${DATADIR}" AND NOT "${AI_DATA_DIR}" STREQUAL "${AI_LIBS_DIR}")
	# If the AI data dir is not the same as the normal data dir
	# nor the AI library dir, add it to the internal list of data dirs
	set(BUILTIN_DATADIRS "${BUILTIN_DATADIRS}${PATH_DELIM_T}${CMAKE_INSTALL_PREFIX}${PATH_SEP_T}${AI_DATA_DIR}")
endif (NOT "${AI_DATA_DIR}" STREQUAL "${DATADIR}" AND NOT "${AI_DATA_DIR}" STREQUAL "${AI_LIBS_DIR}")
add_definitions(-DSPRING_DATADIR="${BUILTIN_DATADIRS}")

set (CUSTOM_COMPILER_DEFINITIONS "" CACHE STRING "Custom flags can be defined here")
if    (CUSTOM_COMPILER_DEFINITIONS)
	add_definitions(${CUSTOM_COMPILER_DEFINITIONS})
endif (CUSTOM_COMPILER_DEFINITIONS)

if    (MINGW)
	set(SDL_INCLUDE_DIR "${MINGWLIBS}/include/SDL")
endif (MINGW)
if    (WIN32)
	FIND_PACKAGE(Windres)
endif (WIN32)

FIND_PACKAGE(Boost 1.35.0 COMPONENTS thread regex program_options system signals REQUIRED)
INCLUDE_DIRECTORIES(${Boost_INCLUDE_DIR})

FIND_PACKAGE(DevIL REQUIRED)

### mingwlibs
if     (MINGW)
	set(CMAKE_SHARED_LIBRARY_PREFIX "")
	set(CMAKE_SHARED_MODULE_PREFIX "")
elseif (UNIX)
	# unix specifics
else   (UNIX)
	# mac
	FIND_LIBRARY(COREFOUNDATION_LIBRARY CoreFoundation)
	INCLUDE_DIRECTORIES("${COREFOUNDATION_LIBRARY}/Headers")
endif  (MINGW)

### Compiler flags and defines based on build type
INCLUDE(TestCXXFlags)
if    (CMAKE_SIZEOF_VOID_P EQUAL 8)
	message (STATUS "Building Spring for 64bit environment")
	set (MARCH_FLAG CACHE STRING "CPU optimization (use i686 for generic optimization)")
else  (CMAKE_SIZEOF_VOID_P EQUAL 8)
	message (STATUS "Building Spring for 32bit environment")
	set (MARCH_FLAG "i686" CACHE STRING "CPU optimization (use i686 for generic optimization)")
endif (CMAKE_SIZEOF_VOID_P EQUAL 8)

if    ($ENV{CXX} MATCHES "icpc")
	# intel C/C++ compiler fix; it does not support these flags:
	# "-march -mfpmath -msse -ggdb"
	set(CMAKE_CXX_FLAGS "${CMAKE_CXX_FLAGS} -axK") # SSE1
	set(CXX_FLAGS_DEBUG_ADDITIONAL "-g -debug full")
else  ($ENV{CXX} MATCHES "icpc")
	if    (MARCH_FLAG)
		set (CMAKE_CXX_FLAGS "${CMAKE_CXX_FLAGS} -march=${MARCH_FLAG}")
	endif (MARCH_FLAG)
	set(CMAKE_CXX_FLAGS "${CMAKE_CXX_FLAGS} ${SSE_FLAGS}") # SSE1
	if    (MINGW)
		set(CMAKE_CXX_FLAGS "${CMAKE_CXX_FLAGS} -mthreads")
	endif (MINGW)

	set(CXX_FLAGS_DEBUG_ADDITIONAL "")
endif ($ENV{CXX} MATCHES "icpc")

# Add Link-Time-Optimization flags, if supported (GCC >= 4.5) and enabled
Set(CMAKE_CXX_FLAGS           "${CMAKE_CXX_FLAGS}           ${LTO_FLAGS}")
Set(CMAKE_EXE_LINKER_FLAGS    "${CMAKE_EXE_LINKER_FLAGS}    ${LTO_FLAGS}")
Set(CMAKE_MODULE_LINKER_FLAGS "${CMAKE_MODULE_LINKER_FLAGS} ${LTO_FLAGS}")

set(SIGNAL_NANS FALSE CACHE BOOL "Enable NaN-Signalling")
if (SIGNAL_NANS)
	set(CMAKE_CXX_FLAGS "${CMAKE_CXX_FLAGS} -fsignaling-nans")
endif(SIGNAL_NANS)

# set the default build type
if    (NOT CMAKE_BUILD_TYPE)
	SET(CMAKE_BUILD_TYPE RELWITHDEBINFO CACHE STRING
		"Choose the type of build, options are: RELWITHDEBINFO DEBUG DEBUG2 DEBUG3 RELEASE PROFILE"
		FORCE)
endif (NOT CMAKE_BUILD_TYPE)

set(COMMON_WARNINGS "")
if    (NOT OPENMP)
	# disable warnings about unknown pragmas because of:
	# "#pragma omp parallel for *"
	set(COMMON_WARNINGS "${COMMON_WARNINGS} -Wno-unknown-pragmas")
endif (NOT OPENMP)
# This would produce the maximum on warnings
#set(DEBUG_WARNINGS "-Wall -Wconversion ${COMMON_WARNINGS}")
# This should produce a sane amount of warnings
set(DEBUG_WARNINGS "-Wall -Wno-sign-compare ${COMMON_WARNINGS}")
set(CMAKE_CXX_FLAGS "${CMAKE_CXX_FLAGS} -fsingle-precision-constant -frounding-math")
set(CMAKE_CXX_FLAGS "${CMAKE_CXX_FLAGS} ${IEEE_FP_FLAG} -pipe -fno-strict-aliasing ${VISIBILITY_HIDDEN} ${VISIBILITY_INLINES_HIDDEN}")
add_definitions(-DSTREFLOP_SSE) # would break AI compiling, but is undefined in ./AI/CMakeLists.txt
if (UNIX)
	set(CMAKE_CXX_FLAGS "${CMAKE_CXX_FLAGS} -pthread")
endif (UNIX)
set(CMAKE_CXX_FLAGS_DEBUG           "${CXX_FLAGS_DEBUG_ADDITIONAL} -O1     ${DEBUG_WARNINGS}  -DDEBUG -D_DEBUG -DNO_CATCH_EXCEPTIONS")
set(CMAKE_CXX_FLAGS_DEBUG2          "${CXX_FLAGS_DEBUG_ADDITIONAL} -O0     ${DEBUG_WARNINGS}  -DDEBUG -D_DEBUG -DNO_CATCH_EXCEPTIONS")
set(CMAKE_CXX_FLAGS_DEBUG3          "${CXX_FLAGS_DEBUG_ADDITIONAL} -O0     ${DEBUG_WARNINGS}  -DDEBUG -D_DEBUG -DNO_CATCH_EXCEPTIONS")
set(CMAKE_CXX_FLAGS_RELWITHDEBINFO  "${CXX_FLAGS_DEBUG_ADDITIONAL} -O2     ${COMMON_WARNINGS} -DNDEBUG")
set(CMAKE_CXX_FLAGS_RELEASE         "                              -O2     ${COMMON_WARNINGS} -DNDEBUG")
set(CMAKE_CXX_FLAGS_PROFILE         "                              -O2 -pg ${DEBUG_WARNINGS}  -DNDEBUG")
set(CMAKE_MODULE_LINKER_FLAGS_PROFILE "-pg")
set(CMAKE_SHARED_LINKER_FLAGS_PROFILE "-pg")
if (STABS_DEBUG_SYMBOLS)
	set(CMAKE_CXX_FLAGS_DEBUG           "${CMAKE_CXX_FLAGS_DEBUG}  -gstabs")
	set(CMAKE_CXX_FLAGS_DEBUG2          "${CMAKE_CXX_FLAGS_DEBUG2} -gstabs")
	set(CMAKE_CXX_FLAGS_DEBUG3          "${CMAKE_CXX_FLAGS_DEBUG3} -gstabs")
	set(CMAKE_CXX_FLAGS_RELWITHDEBINFO "${CMAKE_CXX_FLAGS_RELWITHDEBINFO} -gstabs")
else  (STABS_DEBUG_SYMBOLS)
	set(CMAKE_CXX_FLAGS_DEBUG           "${CMAKE_CXX_FLAGS_DEBUG}  -ggdb1")
	set(CMAKE_CXX_FLAGS_DEBUG2          "${CMAKE_CXX_FLAGS_DEBUG2} -ggdb2")
	set(CMAKE_CXX_FLAGS_DEBUG3          "${CMAKE_CXX_FLAGS_DEBUG3} -ggdb3")
	set(CMAKE_CXX_FLAGS_RELWITHDEBINFO "${CMAKE_CXX_FLAGS_RELWITHDEBINFO} -g")
endif (STABS_DEBUG_SYMBOLS)

if     (MINGW)
	set (CMAKE_EXE_LINKER_FLAGS "-Wl,--enable-auto-import")
endif  (MINGW)

IF (MINGW)
	FIND_PACKAGE(Win32Libs REQUIRED)
ENDIF (MINGW)


### Where the other CMakeLists.txt are

# As the libs are required by all the other sub-projects, we add them first
Add_Subdirectory(rts/lib)

if    (NOT "${AI_TYPES}" STREQUAL "NONE")
	Add_Subdirectory(AI)
endif (NOT "${AI_TYPES}" STREQUAL "NONE")

# As tools/unitsync/ depends on sources from here, we add this one first
Add_Subdirectory(rts/System)

# additional tools
Add_Subdirectory(tools)

# man pages & user-docs
Add_Subdirectory(doc)

### Handle game content
### - Pack base-files
### - Install base-files
### - Install freedesktop stuff
### - Install mingw DLLs
Add_Subdirectory(cont)

# As rts/builds/* depends on most other stuff, we add this one as last
Add_Subdirectory(rts)
<|MERGE_RESOLUTION|>--- conflicted
+++ resolved
@@ -42,18 +42,11 @@
 
 ### Install path (relative to CMAKE_INSTALL_PREFIX)
 if    (UNIX AND NOT MINGW)
-<<<<<<< HEAD
 	set (BINDIR  "bin"                CACHE STRING "Where to install binaries")
 	set (LIBDIR  "lib"                CACHE STRING "Where to install libraries")
 	set (MANDIR  "share/man"          CACHE STRING "Where to install man pages")
 	set (DOCDIR  "share/doc/spring-VERSION" CACHE STRING "Where to install basic project documentation (README, LICENSE, etc.)") # TODO set correct version here, and re-enable userdocs in doc/CMakeLists.txt
 	set (DATADIR "share/games/spring" CACHE STRING "Where to install game content")
-=======
-	set (BINDIR           "bin"                CACHE STRING "Where to install binaries")
-	set (LIBDIR           "lib"                CACHE STRING "Where to install libraries")
-	set (MANDIR           "share/man"          CACHE STRING "Where to install man pages")
-	set (DATADIR          "share/games/spring" CACHE STRING "Where to install game content")
->>>>>>> c640821d
 
 	set (APPLICATIONS_DIR "share/applications" CACHE STRING "Where to install desktop files")
 	set (PIXMAPS_DIR      "share/pixmaps"      CACHE STRING "Where to install icons")
