#ifndef UTIL_H
#define UTIL_H

#include <stdio.h>
#include <string.h>
#include <stdlib.h>

<<<<<<< HEAD
#include "maindefines.h"

static inline char* mallocCopyString(const char* const orig) {

	char* copy;

	copy = (char *) malloc(/*sizeof(char) * */strlen(orig) + 1);
	strcpy(copy, orig);

	return copy;
}
static inline void freeString(const char* const toFreeStr) {
=======
#ifdef _MSC_VER
	// Microsoft Visual C++ 7.1: MSC_VER = 1310
	// Microsoft Visual C++ 7.0: MSC_VER = 1300
	#if _MSC_VER > 1310 // >= Visual Studio 2005
		#define SNPRINTF sprintf_s
		#define VSNPRINTF vsprintf_s
		#define STRCPY strcpy_s
		#define FOPEN fopen_s
	#else               // Visual Studio 2003
		#define SNPRINTF _snprintf
		#define VSNPRINTF _vsnprintf
		#define STRCPY strcpy
		#define FOPEN fopen
	#endif
	#define STRCASECMP stricmp
#else // defined _MSC_
	// assuming GCC
	#define SNPRINTF snprintf
	#define VSNPRINTF vsnprintf
	#define STRCPY strcpy
	#define FOPEN fopen
	#define STRCASECMP strcasecmp
#endif // defined _MSC_VER

static inline char* mallocCopyString(const char* const orig)
{
	char* copy;
	copy = (char *) malloc(/*sizeof(char) * */strlen(orig) + 1);
	strcpy(copy, orig);
	return copy;
}
static inline void freeString(const char* const toFreeStr)
{
>>>>>>> 3c2f0750
	free(const_cast<char*>(toFreeStr));
}


#ifdef __cplusplus

#include <string>
#include <algorithm>

static inline void StringToLowerInPlace(std::string &s)
{
	std::transform(s.begin(), s.end(), s.begin(), (int (*)(int))tolower);
}


static inline std::string StringToLower(std::string s)
{
	StringToLowerInPlace(s);
	return s;
}

static inline std::string GetFileExt(const std::string& s)
{
	size_t i = s.rfind('.', s.length());
	if (i != std::string::npos) {
		return s.substr(i+1, s.length() - i);
	}
	return "";
}

static inline std::string IntToString(int i, const std::string& format = "%i")
{
	char buf[64];
	SNPRINTF(buf, sizeof(buf), format.c_str(), i);
	return std::string(buf);
}

/**
 * @brief Safely delete object by first setting pointer to NULL and then deleting.
 * This way it is guaranteed other objects can not access the object through the
 * pointer while the object is running it's destructor.
 */
template<class T> void SafeDelete(T &a)
{
	T tmp = a;
	a = NULL;
	delete tmp;
}

#endif // __cplusplus

<<<<<<< HEAD
#endif // UTIL_H
=======
#endif
>>>>>>> 3c2f0750
<|MERGE_RESOLUTION|>--- conflicted
+++ resolved
@@ -5,43 +5,7 @@
 #include <string.h>
 #include <stdlib.h>
 
-<<<<<<< HEAD
 #include "maindefines.h"
-
-static inline char* mallocCopyString(const char* const orig) {
-
-	char* copy;
-
-	copy = (char *) malloc(/*sizeof(char) * */strlen(orig) + 1);
-	strcpy(copy, orig);
-
-	return copy;
-}
-static inline void freeString(const char* const toFreeStr) {
-=======
-#ifdef _MSC_VER
-	// Microsoft Visual C++ 7.1: MSC_VER = 1310
-	// Microsoft Visual C++ 7.0: MSC_VER = 1300
-	#if _MSC_VER > 1310 // >= Visual Studio 2005
-		#define SNPRINTF sprintf_s
-		#define VSNPRINTF vsprintf_s
-		#define STRCPY strcpy_s
-		#define FOPEN fopen_s
-	#else               // Visual Studio 2003
-		#define SNPRINTF _snprintf
-		#define VSNPRINTF _vsnprintf
-		#define STRCPY strcpy
-		#define FOPEN fopen
-	#endif
-	#define STRCASECMP stricmp
-#else // defined _MSC_
-	// assuming GCC
-	#define SNPRINTF snprintf
-	#define VSNPRINTF vsnprintf
-	#define STRCPY strcpy
-	#define FOPEN fopen
-	#define STRCASECMP strcasecmp
-#endif // defined _MSC_VER
 
 static inline char* mallocCopyString(const char* const orig)
 {
@@ -52,7 +16,6 @@
 }
 static inline void freeString(const char* const toFreeStr)
 {
->>>>>>> 3c2f0750
 	free(const_cast<char*>(toFreeStr));
 }
 
@@ -104,8 +67,4 @@
 
 #endif // __cplusplus
 
-<<<<<<< HEAD
-#endif // UTIL_H
-=======
-#endif
->>>>>>> 3c2f0750
+#endif // UTIL_H