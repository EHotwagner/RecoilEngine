--- conflicted
+++ resolved
@@ -1,4 +1,3 @@
-<<<<<<< HEAD
 #ifndef SPRING_APP
 #define SPRING_APP
 
@@ -154,162 +153,4 @@
 extern char *win_lpCmdLine;
 #endif
 
-#endif
-=======
-#ifndef SPRING_APP
-#define SPRING_APP
-
-#include <string>
-#include <SDL_types.h>
-
-
-class BaseCmd;
-class CGameController;
-
-/**
- * @brief Spring App
- *
- * Main Spring application class launched by main()
- */
-class SpringApp
-{
-public:
-	SpringApp (); 					//!< Constructor
-	~SpringApp (); 					//!< Destructor
-
-	int Run(int argc, char *argv[]); 		//!< Run game loop
-
-protected:
-	bool Initialize (); 	//!< Initialize app
-	void CheckCmdLineFile (int argc,char *argv[]); 	//!< Check command line for files
-	void ParseCmdLine(); 				//!< Parse command line
-	void Startup (); 		//!< Parses startup data (script etc.) and starts SelectMenu or PreGame
-	bool InitWindow (const char* title); 		//!< Initializes window
-	void InitOpenGL (); 				//!< Initializes OpenGL
-	void LoadFonts();
-	bool SetSDLVideoMode(); 			//!< Sets SDL video mode
-	void Shutdown (); 				//!< Shuts down application
-	int Update (); 					//!< Run simulation and draw
-#if defined(USE_GML) && GML_ENABLE_SIM
-	int Sim (); 					//!< Simulation  loop
-	static void Simcb(void *c) {((SpringApp *)c)->Sim();}
-	volatile int gmlKeepRunning;
-#endif
-	void UpdateSDLKeys (); 				//!< Update SDL key array
-	bool GetDisplayGeometry();
-	void SetupViewportGeometry();
-
-	/**
-	 * @brief command line
-	 *
-	 * Pointer to instance of commandline parser
-	 */
-	BaseCmd *cmdline;
-
-	/**
-	 * @brief demofile
-	 *
-	 * Name of a demofile
-	 */
-	std::string demofile;
-
-	/**
-	 * @brief savefile
-	 *
-	 * Name of a savefile
-	 */
-	std::string savefile;
-
-	/**
-	 * @brief startscript
-	 *
-	 * Name of a start script
-	 */
-	std::string startscript;
-
-	/**
-	 * @brief screen width
-	 *
-	 * Game screen width
-	 */
-	int screenWidth;
-
-	/**
-	 * @brief screen height
-	 *
-	 * Game screen height
-	 */
-	int screenHeight;
-
-	/**
-	 * @brief FSAA
-	 *
-	 * Level of fullscreen anti-aliasing
-	 */
-	bool FSAA;
-
-	/**
-	 * @brief depthBufferBits
-	 *
-	 * number of Depthbuffer bits
-	 */
-	bool depthBufferBits;
-
-	/**
-	 * @brief last required draw
-	 *
-	 * sim frame after which the last required draw was conducted
-	 */
-	int lastRequiredDraw;
-
-private:
-	static void SigAbrtHandler(int unused);
-};
-
-
-/**
- * @brief current active controller
- *
- * Pointer to the currently active controller
- * (could be a PreGame, could be a Game, etc)
- */
-extern CGameController* activeController;
-
-/**
- * @brief global quit
- *
- * Global boolean indicating whether the user
- * wants to quit
- */
-extern bool globalQuit;
-
-/**
- * @brief keys
- *
- * Array of possible keys, and which are being pressed
- */
-extern Uint8 *keys;
-
-/**
- * @brief currentUnicode
- *
- * Unicode character for the current KeyPressed or KeyReleased
- */
-extern Uint16 currentUnicode;
-
-/**
- * @brief fullscreen
- *
- * Whether or not the game is running in fullscreen
- */
-extern bool fullscreen;
-
-#ifdef WIN32
-/**
- * Win32 only: command line passed to WinMain() (not including exe filename)
- */
-extern char *win_lpCmdLine;
-#endif
-
-#endif
->>>>>>> 47f49b14
+#endif