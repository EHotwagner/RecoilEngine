/* This file is part of the Spring engine (GPL v2 or later), see LICENSE.html */

#include "Misc.h"

#ifdef linux
#include <unistd.h>
#include <dlfcn.h> // for dladdr(), dlopen()

#elif WIN32
#include <io.h>
#include <shlobj.h>
#include <shlwapi.h>
#include "System/Platform/Win/WinVersion.h"

#elif __APPLE__
<<<<<<< HEAD
#include <CoreFoundation/CoreFoundation.h>
#include <dlfcn.h> // for dladdr(), dlopen()
#include <mach-o/dyld.h>
#include <stdlib.h>
=======
#include <mach-o/dyld.h>
#include <stdlib.h>
#include <dlfcn.h> // for dladdr(), dlopen()
>>>>>>> 9bb1ba93

#else

#endif

#include "System/LogOutput.h"
#include "FileSystem/FileSystem.h"


<<<<<<< HEAD
#elif __APPLE__
	uint32_t pathlen = PATH_MAX;
	char path[PATH_MAX];
	int err = _NSGetExecutablePath(path, &pathlen);
	if (err == 0)
	{
		char pathReal[PATH_MAX];
		realpath(path, pathReal);
		return std::string(pathReal);
	}
#else
	return "";
=======
#if       defined WIN32
/**
 * Returns a handle to the currently loaded module.
 * Note: requires at least Windows 2000
 * @return handle to the currently loaded module, or NULL if an error occures
 */
static HMODULE GetCurrentModule() {

	HMODULE hModule = NULL;

	// both solutions use the address of this function
	// both found at:
	// http://stackoverflow.com/questions/557081/how-do-i-get-the-hmodule-for-the-currently-executing-code/557774

	// Win 2000+ solution
	MEMORY_BASIC_INFORMATION mbi = {0};
	::VirtualQuery((void*)GetCurrentModule, &mbi, sizeof(mbi));
	hModule = reinterpret_cast<HMODULE>(mbi.AllocationBase);

	// Win XP+ solution (cleaner)
	//::GetModuleHandleEx(
	//		GET_MODULE_HANDLE_EX_FLAG_FROM_ADDRESS,
	//		(LPCTSTR)GetCurrentModule,
	//		&hModule);

	return hModule;
}
#endif // defined WIN32

>>>>>>> 9bb1ba93

namespace Platform
{

// Mac OS X:        _NSGetExecutablePath() (man 3 dyld)
// Linux:           readlink /proc/self/exe
// Solaris:         getexecname()
// FreeBSD:         sysctl CTL_KERN KERN_PROC KERN_PROC_PATHNAME -1
// BSD with procfs: readlink /proc/curproc/file
// Windows:         GetModuleFileName() with hModule = NULL
std::string GetProcessExecutableFile()
{
	std::string procExeFilePath = "";
	// will only be used if procExeFilePath stays empty
	const char* error = "Fetch not implemented";

#ifdef linux
	char file[512];
	const int ret = readlink("/proc/self/exe", file, sizeof(file)-1);
	if (ret >= 0) {
		file[ret] = '\0';
		procExeFilePath = std::string(file);
	} else {
		error = "Failed to read /proc/self/exe";
	}
#elif WIN32
	// with NULL, it will return the handle
	// for the main executable of the process
	const HMODULE hModule = GetModuleHandle(NULL);

	// fetch
	TCHAR procExeFile[MAX_PATH+1];
	const int ret = ::GetModuleFileName(hModule, procExeFile, sizeof(procExeFile));

	if ((ret != 0) && (ret != sizeof(procExeFile))) {
		procExeFilePath = std::string(procExeFile);
	} else {
		error = "Unknown";
	}

#elif __APPLE__
	uint32_t pathlen = PATH_MAX;
	char path[PATH_MAX];
	int err = _NSGetExecutablePath(path, &pathlen);
	if (err == 0)
	{
		char pathReal[PATH_MAX];
		realpath(path, pathReal);
		procExeFilePath = std::string(pathReal);
	}
#else
	#error implement this
#endif

	if (procExeFilePath.empty()) {
		logOutput.Print("WARNING: Failed to get file path of the process executable, reason: %s", error);
	}

	return procExeFilePath;
}

std::string GetProcessExecutablePath()
{
	return filesystem.GetDirectory(GetProcessExecutableFile());
}

std::string GetModuleFile(std::string moduleName)
{
	std::string moduleFilePath = "";
	// will only be used if moduleFilePath stays empty
	const char* error = "Fetch not implemented";

#if defined(linux) || defined(__APPLE__)
#ifdef __APPLE__
	#define SHARED_LIBRARY_EXTENSION "dylib"
#else
	#define SHARED_LIBRARY_EXTENSION "so"
#endif
	void* moduleAddress = NULL;

	// find an address in the module we are looking for
	if (moduleName.empty()) {
		// look for current module
		moduleAddress = (void*) GetModuleFile;
	} else {
		// look for specified module

		// add extension if it is not in the file name
		// it could also be "libXZY.so-1.2.3"
		// -> does not have to be the end, my friend
		if (moduleName.find("."SHARED_LIBRARY_EXTENSION) == std::string::npos) {
			moduleName = moduleName + "."SHARED_LIBRARY_EXTENSION;
		}

		// will not not try to load, but return the libs address
		// if it is already loaded, NULL otherwise
		moduleAddress = dlopen(moduleName.c_str(), RTLD_LAZY | RTLD_NOLOAD);

		if (moduleAddress == NULL) {
			// if not found, try with "lib" prefix
			moduleName = "lib" + moduleName;
			moduleAddress = dlopen(moduleName.c_str(), RTLD_LAZY | RTLD_NOLOAD);
		}
	}

	if (moduleAddress != NULL) {
		// fetch info about the module containing the address we just evaluated
		Dl_info moduleInfo;
		const int ret = dladdr(moduleAddress, &moduleInfo);
		if ((ret != 0) && (moduleInfo.dli_fname != NULL)) {
			moduleFilePath = moduleInfo.dli_fname;
		} else {
			error = dlerror();
			if (error == NULL) {
				error = "Unknown";
			}
		}
	} else {
		error = "Not loaded";
	}

#elif WIN32
	HMODULE hModule = NULL;
	if (moduleName.empty()) {
		hModule = GetCurrentModule();
	} else {
		// If this fails, we get a NULL handle
		hModule = GetModuleHandle(moduleName.c_str());
	}

	if (hModule != NULL) {
		// fetch module file name
		TCHAR moduleFile[MAX_PATH+1];
		const int ret = ::GetModuleFileName(hModule, moduleFile, sizeof(moduleFile));

		if ((ret != 0) && (ret != sizeof(moduleFile))) {
			moduleFilePath = std::string(moduleFile);
		} else {
			error = + "Unknown";
		}
	} else {
		error = "Not found";
	}
#else
	#warning implement this (or use linux version)
#endif

	if (moduleFilePath.empty()) {
		if (moduleName.empty()) {
			moduleName = "<current>";
		}
		logOutput.Print("WARNING: Failed to get file path of the module \"%s\", reason: %s", moduleName.c_str(), error);
	}

	return moduleFilePath;
}
std::string GetModulePath(const std::string& moduleName)
{
	return filesystem.GetDirectory(GetModuleFile(moduleName));
}

std::string GetOS()
{
#if defined(WIN32)
	return "Microsoft Windows\n" +
		GetOSDisplayString() + "\n" +
		GetHardwareInfoString();
#elif defined(__linux__)
	return "Linux";
#elif defined(__FreeBSD__)
	return "FreeBSD";
#elif defined(__APPLE__)
	return "Mac OS X";
#else
	#warning improve this
	return "unknown OS";
#endif
}

bool Is64Bit()
{
	return (sizeof(void*) == 8);
}

#ifdef WIN32
typedef BOOL (WINAPI *LPFN_ISWOW64PROCESS) (HANDLE, PBOOL);

LPFN_ISWOW64PROCESS fnIsWow64Process;

/** @brief checks if the current process is running in 32bit emulation mode
    @return FALSE, TRUE, -1 on error (usually no permissions) */
bool Is32BitEmulation()
{
	BOOL bIsWow64 = FALSE;

	fnIsWow64Process = (LPFN_ISWOW64PROCESS)GetProcAddress(
		GetModuleHandle(TEXT("kernel32")),"IsWow64Process");

	if (NULL != fnIsWow64Process)
	{
		if (!fnIsWow64Process(GetCurrentProcess(),&bIsWow64))
		{
			return false;
		}
	}
	return bIsWow64;
}
#else
// simply assume other OS doesn't need 32bit emulation
bool Is32BitEmulation()
{
	return false;
}
#endif

}
<|MERGE_RESOLUTION|>--- conflicted
+++ resolved
@@ -13,16 +13,9 @@
 #include "System/Platform/Win/WinVersion.h"
 
 #elif __APPLE__
-<<<<<<< HEAD
-#include <CoreFoundation/CoreFoundation.h>
-#include <dlfcn.h> // for dladdr(), dlopen()
-#include <mach-o/dyld.h>
-#include <stdlib.h>
-=======
 #include <mach-o/dyld.h>
 #include <stdlib.h>
 #include <dlfcn.h> // for dladdr(), dlopen()
->>>>>>> 9bb1ba93
 
 #else
 
@@ -32,20 +25,6 @@
 #include "FileSystem/FileSystem.h"
 
 
-<<<<<<< HEAD
-#elif __APPLE__
-	uint32_t pathlen = PATH_MAX;
-	char path[PATH_MAX];
-	int err = _NSGetExecutablePath(path, &pathlen);
-	if (err == 0)
-	{
-		char pathReal[PATH_MAX];
-		realpath(path, pathReal);
-		return std::string(pathReal);
-	}
-#else
-	return "";
-=======
 #if       defined WIN32
 /**
  * Returns a handle to the currently loaded module.
@@ -75,7 +54,6 @@
 }
 #endif // defined WIN32
 
->>>>>>> 9bb1ba93
 
 namespace Platform
 {
