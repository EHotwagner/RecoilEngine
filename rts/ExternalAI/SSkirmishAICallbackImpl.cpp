--- conflicted
+++ resolved
@@ -518,15 +518,9 @@
 			wrapper_HandleCommand(clb, clbCheat, AIHCTraceRayId, &cppCmdData);
 
 			cCmdData->rayLen = cppCmdData.rayLen;
-<<<<<<< HEAD
 			cCmdData->ret_hitUnitId = cppCmdData.hitUID;
-			break;
-		}
-=======
-			cCmdData->hitUID = cppCmdData.hitUID;
 		} break;
 
->>>>>>> 4e902cc1
 		case COMMAND_PAUSE: {
 			const SPauseCommand* cmd = (SPauseCommand*) commandData;
 			AIHCPause cppCmdData = {
@@ -535,19 +529,10 @@
 			};
 
 			wrapper_HandleCommand(clb, clbCheat, AIHCPauseId, &cppCmdData);
-<<<<<<< HEAD
-			break;
-		}
-		case COMMAND_DEBUG_GRAPHDRAWER_LINE_ADD_POINT: {
+		} break;
+
+		case COMMAND_DEBUG_DRAWER_GRAPH_LINE_ADD_POINT: {
 			SAddPointLineGraphDrawerDebugCommand* cCmdData = (SAddPointLineGraphDrawerDebugCommand*) commandData;
-=======
-		} break;
-
-
-
-		case COMMAND_DEBUG_DRAWER_ADD_GRAPH_POINT: {
-			SDebugDrawerAddGraphPointCommand* cCmdData = (SDebugDrawerAddGraphPointCommand*) commandData;
->>>>>>> 4e902cc1
 			AIHCDebugDraw cppCmdData = {
 				AIHCDebugDraw::AIHC_DEBUGDRAWER_MODE_ADD_GRAPH_POINT,
 				cCmdData->x, cCmdData->y,
@@ -560,13 +545,8 @@
 
 			wrapper_HandleCommand(clb, clbCheat, AIHCDebugDrawId, &cppCmdData);
 		} break;
-<<<<<<< HEAD
-		case COMMAND_DEBUG_GRAPHDRAWER_LINE_DELETE_POINTS: {
+		case COMMAND_DEBUG_DRAWER_GRAPH_LINE_DELETE_POINTS: {
 			SDeletePointsLineGraphDrawerDebugCommand* cCmdData = (SDeletePointsLineGraphDrawerDebugCommand*) commandData;
-=======
-		case COMMAND_DEBUG_DRAWER_DELETE_GRAPH_POINTS: {
-			SDebugDrawerDeleteGraphPointsCommand* cCmdData = (SDebugDrawerDeleteGraphPointsCommand*) commandData;
->>>>>>> 4e902cc1
 			AIHCDebugDraw cppCmdData = {
 				AIHCDebugDraw::AIHC_DEBUGDRAWER_MODE_DEL_GRAPH_POINTS,
 				0.0f, 0.0f,
@@ -579,13 +559,8 @@
 
 			wrapper_HandleCommand(clb, clbCheat, AIHCDebugDrawId, &cppCmdData);
 		} break;
-<<<<<<< HEAD
-		case COMMAND_DEBUG_GRAPHDRAWER_SET_POS: {
+		case COMMAND_DEBUG_DRAWER_GRAPH_SET_POS: {
 			SSetPositionGraphDrawerDebugCommand* cCmdData = (SSetPositionGraphDrawerDebugCommand*) commandData;
-=======
-		case COMMAND_DEBUG_DRAWER_SET_GRAPH_POS: {
-			SDebugDrawerSetGraphPositionCommand* cCmdData = (SDebugDrawerSetGraphPositionCommand*) commandData;
->>>>>>> 4e902cc1
 			AIHCDebugDraw cppCmdData = {
 				AIHCDebugDraw::AIHC_DEBUGDRAWER_MODE_SET_GRAPH_POS,
 				cCmdData->x, cCmdData->y,
@@ -598,13 +573,8 @@
 
 			wrapper_HandleCommand(clb, clbCheat, AIHCDebugDrawId, &cppCmdData);
 		} break;
-<<<<<<< HEAD
-		case COMMAND_DEBUG_GRAPHDRAWER_SET_SIZE: {
+		case COMMAND_DEBUG_DRAWER_GRAPH_SET_SIZE: {
 			SSetSizeGraphDrawerDebugCommand* cCmdData = (SSetSizeGraphDrawerDebugCommand*) commandData;
-=======
-		case COMMAND_DEBUG_DRAWER_SET_GRAPH_SIZE: {
-			SDebugDrawerSetGraphSizeCommand* cCmdData = (SDebugDrawerSetGraphSizeCommand*) commandData;
->>>>>>> 4e902cc1
 			AIHCDebugDraw cppCmdData = {
 				AIHCDebugDraw::AIHC_DEBUGDRAWER_MODE_SET_GRAPH_SIZE,
 				0.0f, 0.0f,
@@ -617,34 +587,22 @@
 
 			wrapper_HandleCommand(clb, clbCheat, AIHCDebugDrawId, &cppCmdData);
 		} break;
-<<<<<<< HEAD
-		case COMMAND_DEBUG_GRAPHDRAWER_LINE_SET_COLOR: {
+		case COMMAND_DEBUG_DRAWER_GRAPH_LINE_SET_COLOR: {
 			SSetColorLineGraphDrawerDebugCommand* cCmdData = (SSetColorLineGraphDrawerDebugCommand*) commandData;
-			AIHCDebugDraw cppCmdData = {
-				AIHCDebugDraw::AIHC_DEBUGDRAWER_MODE_SETLINECOLOR,
-				0.0f,
-				0.0f,
-				cCmdData->lineId,
-				0,
-				float3(cCmdData->color_colorS3[0] / 256.0f, cCmdData->color_colorS3[1] / 256.0f, cCmdData->color_colorS3[2] / 256.0f),
-				""
-=======
-		case COMMAND_DEBUG_DRAWER_SET_GRAPH_LINE_COLOR: {
-			SDebugDrawerSetGraphLineColorCommand* cCmdData = (SDebugDrawerSetGraphLineColorCommand*) commandData;
 			AIHCDebugDraw cppCmdData = {
 				AIHCDebugDraw::AIHC_DEBUGDRAWER_MODE_SET_GRAPH_LINE_COLOR,
 				0.0f, 0.0f,
 				0.0f, 0.0f,
 				cCmdData->lineId, 0,
-				float3(cCmdData->color.x, cCmdData->color.y, cCmdData->color.z),
+				float3(cCmdData->color_colorS3[0] / 256.0f, cCmdData->color_colorS3[1] / 256.0f, cCmdData->color_colorS3[2] / 256.0f),
 				"",
 				0, NULL
 			};
 
 			wrapper_HandleCommand(clb, clbCheat, AIHCDebugDrawId, &cppCmdData);
 		} break;
-		case COMMAND_DEBUG_DRAWER_SET_GRAPH_LINE_LABEL: {
-			SDebugDrawerSetGraphLineLabelCommand* cCmdData = (SDebugDrawerSetGraphLineLabelCommand*) commandData;
+		case COMMAND_DEBUG_DRAWER_GRAPH_LINE_SET_LABEL: {
+			SSetLabelLineGraphDrawerDebugCommand* cCmdData = (SSetLabelLineGraphDrawerDebugCommand*) commandData;
 			AIHCDebugDraw cppCmdData = {
 				AIHCDebugDraw::AIHC_DEBUGDRAWER_MODE_SET_GRAPH_LINE_LABEL,
 				0.0f, 0.0f,
@@ -659,8 +617,8 @@
 		} break;
  
 
-		case COMMAND_DEBUG_DRAWER_ADD_OVERLAY_TEXTURE: {
-			SDebugDrawerAddOverlayTextureCommand* cCmdData = (SDebugDrawerAddOverlayTextureCommand*) commandData;
+		case COMMAND_DEBUG_DRAWER_OVERLAYTEXTURE_ADD: {
+			SAddOverlayTextureDrawerDebugCommand* cCmdData = (SAddOverlayTextureDrawerDebugCommand*) commandData;
 			AIHCDebugDraw cppCmdData = {
 				AIHCDebugDraw::AIHC_DEBUGDRAWER_MODE_ADD_OVERLAY_TEXTURE,
 				0.0f, 0.0f,
@@ -673,10 +631,10 @@
 
 			wrapper_HandleCommand(clb, clbCheat, AIHCDebugDrawId, &cppCmdData);
 
-			cCmdData->texHandle = cppCmdData.texHandle;
+			cCmdData->ret_overlayTextureId = cppCmdData.texHandle;
 		} break;
-		case COMMAND_DEBUG_DRAWER_UPDATE_OVERLAY_TEXTURE: {
-			SDebugDrawerUpdateOverlayTextureCommand* cCmdData = (SDebugDrawerUpdateOverlayTextureCommand*) commandData;
+		case COMMAND_DEBUG_DRAWER_OVERLAYTEXTURE_UPDATE: {
+			SUpdateOverlayTextureDrawerDebugCommand* cCmdData = (SUpdateOverlayTextureDrawerDebugCommand*) commandData;
 			AIHCDebugDraw cppCmdData = {
 				AIHCDebugDraw::AIHC_DEBUGDRAWER_MODE_UPDATE_OVERLAY_TEXTURE,
 				cCmdData->x, cCmdData->y,
@@ -684,19 +642,14 @@
 				0, 0,
 				ZeroVector,
 				"",
-				cCmdData->texHandle, cCmdData->texData
->>>>>>> 4e902cc1
+				cCmdData->overlayTextureId, cCmdData->texData
 			};
 
 			wrapper_HandleCommand(clb, clbCheat, AIHCDebugDrawId, &cppCmdData);
 		} break;
-<<<<<<< HEAD
-		case COMMAND_DEBUG_GRAPHDRAWER_LINE_SET_LABEL: {
-			SSetLabelLineGraphDrawerDebugCommand* cCmdData = (SSetLabelLineGraphDrawerDebugCommand*) commandData;
-=======
-		case COMMAND_DEBUG_DRAWER_DEL_OVERLAY_TEXTURE: {
-			SDebugDrawerDelOverlayTextureCommand* cCmdData = (SDebugDrawerDelOverlayTextureCommand*) commandData;
->>>>>>> 4e902cc1
+
+		case COMMAND_DEBUG_DRAWER_OVERLAYTEXTURE_DELETE: {
+			SDeleteOverlayTextureDrawerDebugCommand* cCmdData = (SDeleteOverlayTextureDrawerDebugCommand*) commandData;
 			AIHCDebugDraw cppCmdData = {
 				AIHCDebugDraw::AIHC_DEBUGDRAWER_MODE_DEL_OVERLAY_TEXTURE,
 				0.0f, 0.0f,
@@ -704,13 +657,13 @@
 				0, 0,
 				ZeroVector,
 				"",
-				cCmdData->texHandle, NULL
+				cCmdData->overlayTextureId, NULL
 			};
 
 			wrapper_HandleCommand(clb, clbCheat, AIHCDebugDrawId, &cppCmdData);
 		} break;
-		case COMMAND_DEBUG_DRAWER_SET_OVERLAY_TEXTURE_POS: {
-			SDebugDrawerSetOverlayTexturePosCommand* cCmdData = (SDebugDrawerSetOverlayTexturePosCommand*) commandData;
+		case COMMAND_DEBUG_DRAWER_OVERLAYTEXTURE_SET_POS: {
+			SSetPositionOverlayTextureDrawerDebugCommand* cCmdData = (SSetPositionOverlayTextureDrawerDebugCommand*) commandData;
 			AIHCDebugDraw cppCmdData = {
 				AIHCDebugDraw::AIHC_DEBUGDRAWER_MODE_SET_OVERLAY_TEXTURE_POS,
 				cCmdData->x, cCmdData->y,
@@ -718,13 +671,13 @@
 				0, 0,
 				ZeroVector,
 				"",
-				cCmdData->texHandle, NULL
+				cCmdData->overlayTextureId, NULL
 			};
 
 			wrapper_HandleCommand(clb, clbCheat, AIHCDebugDrawId, &cppCmdData);
 		} break;
-		case COMMAND_DEBUG_DRAWER_SET_OVERLAY_TEXTURE_SIZE: {
-			SDebugDrawerSetOverlayTextureSizeCommand* cCmdData = (SDebugDrawerSetOverlayTextureSizeCommand*) commandData;
+		case COMMAND_DEBUG_DRAWER_OVERLAYTEXTURE_SET_SIZE: {
+			SSetSizeOverlayTextureDrawerDebugCommand* cCmdData = (SSetSizeOverlayTextureDrawerDebugCommand*) commandData;
 			AIHCDebugDraw cppCmdData = {
 				AIHCDebugDraw::AIHC_DEBUGDRAWER_MODE_SET_OVERLAY_TEXTURE_SIZE,
 				0.0f, 0.0f,
@@ -732,13 +685,13 @@
 				0, 0,
 				ZeroVector,
 				"",
-				cCmdData->texHandle, NULL
+				cCmdData->overlayTextureId, NULL
 			};
 
 			wrapper_HandleCommand(clb, clbCheat, AIHCDebugDrawId, &cppCmdData);
 		} break;
-		case COMMAND_DEBUG_DRAWER_SET_OVERLAY_TEXTURE_LABEL: {
-			SDebugDrawerSetOverlayTextureLabelCommand* cCmdData = (SDebugDrawerSetOverlayTextureLabelCommand*) commandData;
+		case COMMAND_DEBUG_DRAWER_OVERLAYTEXTURE_SET_LABEL: {
+			SSetLabelOverlayTextureDrawerDebugCommand* cCmdData = (SSetLabelOverlayTextureDrawerDebugCommand*) commandData;
 			AIHCDebugDraw cppCmdData = {
 				AIHCDebugDraw::AIHC_DEBUGDRAWER_MODE_SET_OVERLAY_TEXTURE_LABEL,
 				0.0f, 0.0f,
@@ -746,7 +699,7 @@
 				0, 0,
 				ZeroVector,
 				std::string(cCmdData->label),
-				cCmdData->texHandle, NULL
+				cCmdData->overlayTextureId, NULL
 			};
 
 			wrapper_HandleCommand(clb, clbCheat, AIHCDebugDrawId, &cppCmdData);
@@ -776,19 +729,7 @@
 }
 
 
-<<<<<<< HEAD
 EXPORT(const char*) skirmishAiCallback_Engine_Version_getMajor(int skirmishAIId) {
-=======
-
-EXPORT(bool) skirmishAiCallback_Debug_Drawer_isEnabled(int teamId) {
-	return team_callback[teamId]->IsDebugDrawerEnabled();
-}
-
-
-
-
-EXPORT(const char*) skirmishAiCallback_Engine_Version_getMajor(int teamId) {
->>>>>>> 4e902cc1
 	return aiInterfaceCallback_Engine_Version_getMajor(-1);
 }
 
@@ -4315,14 +4256,11 @@
 //########### END WeaponDef
 
 
-<<<<<<< HEAD
 EXPORT(bool) skirmishAiCallback_Debug_GraphDrawer_isEnabled(int skirmishAIId) {
 	return skirmishAIId_callback[skirmishAIId]->IsDebugDrawerEnabled();
 }
 
 EXPORT(int) skirmishAiCallback_getGroups(int skirmishAIId, int* groupIds, int groupIds_sizeMax) {
-=======
->>>>>>> 4e902cc1
 
 	const std::vector<CGroup*>& gs = grouphandlers[skirmishAIId_teamId[skirmishAIId]]->groups;
 	const int groupIds_sizeReal = gs.size();
