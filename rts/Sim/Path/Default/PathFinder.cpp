/* This file is part of the Spring engine (GPL v2 or later), see LICENSE.html */

#include "System/StdAfx.h"
#include <cstring>
#include <ostream>
#include <deque>

#include "System/mmgr.h"
#include "PathAllocator.h"
#include "PathFinder.h"
#include "PathFinderDef.h"
#include "PathFlowMap.hpp"
#include "PathHeatMap.hpp"
#include "Map/Ground.h"
#include "Map/ReadMap.h"
#include "Sim/MoveTypes/MoveInfo.h"
#include "Sim/MoveTypes/MoveMath/MoveMath.h"
#include "Sim/Misc/GeometricObjects.h"
#include "System/LogOutput.h"

#define PATHDEBUG 0

#if !defined(USE_MMGR)
void* CPathFinder::operator new(size_t size) { return PathAllocator::Alloc(size); }
void CPathFinder::operator delete(void* p, size_t size) { PathAllocator::Free(p, size); }
#endif



CPathFinder::CPathFinder()
	: heatMapOffset(0)
	, heatMapping(true)
	, start(ZeroVector)
	, startxSqr(0)
	, startzSqr(0)
	, startSquare(0)
	, goalSquare(0)
	, goalHeuristic(0.0f)
	, exactPath(false)
	, testMobile(false)
	, needPath(false)
	, maxSquaresToBeSearched(0)
	, testedNodes(0)
	, maxNodeCost(0.0f)
	, squareStates(int2(gs->mapx, gs->mapy) , int2(gs->mapx, gs->mapy))
{
<<<<<<< HEAD
	static const int   dirScale = 2;
	static const float dirCost  = math::sqrt(2.0f);

	directionVectors[PATHOPT_LEFT                ] = int2(+1 * dirScale,  0           );
	directionVectors[PATHOPT_RIGHT               ] = int2(-1 * dirScale,  0           );
	directionVectors[PATHOPT_UP                  ] = int2( 0,            +1 * dirScale);
	directionVectors[PATHOPT_DOWN                ] = int2( 0,            -1 * dirScale);
	directionVectors[PATHOPT_LEFT  | PATHOPT_UP  ] = int2(directionVectors[PATHOPT_LEFT ].x, directionVectors[PATHOPT_UP   ].y);
	directionVectors[PATHOPT_RIGHT | PATHOPT_UP  ] = int2(directionVectors[PATHOPT_RIGHT].x, directionVectors[PATHOPT_UP   ].y);
	directionVectors[PATHOPT_RIGHT | PATHOPT_DOWN] = int2(directionVectors[PATHOPT_RIGHT].x, directionVectors[PATHOPT_DOWN ].y);
	directionVectors[PATHOPT_LEFT  | PATHOPT_DOWN] = int2(directionVectors[PATHOPT_LEFT ].x, directionVectors[PATHOPT_DOWN ].y);

	directionCosts[PATHOPT_LEFT                ] =    1.0f * dirScale;
	directionCosts[PATHOPT_RIGHT               ] =    1.0f * dirScale;
	directionCosts[PATHOPT_UP                  ] =    1.0f * dirScale;
	directionCosts[PATHOPT_DOWN                ] =    1.0f * dirScale;
	directionCosts[PATHOPT_LEFT  | PATHOPT_UP  ] = dirCost * dirScale;
	directionCosts[PATHOPT_RIGHT | PATHOPT_UP  ] = dirCost * dirScale;
	directionCosts[PATHOPT_RIGHT | PATHOPT_DOWN] = dirCost * dirScale;
	directionCosts[PATHOPT_LEFT  | PATHOPT_DOWN] = dirCost * dirScale;
=======
	InitHeatMap();

	// Precalculated vectors.
	directionVector[PATHOPT_RIGHT].x = -2;
	directionVector[PATHOPT_LEFT ].x =  2;
	directionVector[PATHOPT_UP   ].x =  0;
	directionVector[PATHOPT_DOWN ].x =  0;
	directionVector[(PATHOPT_RIGHT | PATHOPT_UP  )].x = directionVector[PATHOPT_RIGHT].x + directionVector[PATHOPT_UP  ].x;
	directionVector[(PATHOPT_LEFT  | PATHOPT_UP  )].x = directionVector[PATHOPT_LEFT ].x + directionVector[PATHOPT_UP  ].x;
	directionVector[(PATHOPT_RIGHT | PATHOPT_DOWN)].x = directionVector[PATHOPT_RIGHT].x + directionVector[PATHOPT_DOWN].x;
	directionVector[(PATHOPT_LEFT  | PATHOPT_DOWN)].x = directionVector[PATHOPT_LEFT ].x + directionVector[PATHOPT_DOWN].x;

	directionVector[PATHOPT_RIGHT].y =  0;
	directionVector[PATHOPT_LEFT ].y =  0;
	directionVector[PATHOPT_UP   ].y =  2;
	directionVector[PATHOPT_DOWN ].y = -2;
	directionVector[(PATHOPT_RIGHT | PATHOPT_UP  )].y = directionVector[PATHOPT_RIGHT].y + directionVector[PATHOPT_UP  ].y;
	directionVector[(PATHOPT_LEFT  | PATHOPT_UP  )].y = directionVector[PATHOPT_LEFT ].y + directionVector[PATHOPT_UP  ].y;
	directionVector[(PATHOPT_RIGHT | PATHOPT_DOWN)].y = directionVector[PATHOPT_RIGHT].y + directionVector[PATHOPT_DOWN].y;
	directionVector[(PATHOPT_LEFT  | PATHOPT_DOWN)].y = directionVector[PATHOPT_LEFT ].y + directionVector[PATHOPT_DOWN].y;

	moveCost[PATHOPT_RIGHT] = 1;
	moveCost[PATHOPT_LEFT ] = 1;
	moveCost[PATHOPT_UP   ] = 1;
	moveCost[PATHOPT_DOWN ] = 1;
	moveCost[(PATHOPT_RIGHT | PATHOPT_UP  )] = 1.42f;
	moveCost[(PATHOPT_LEFT  | PATHOPT_UP  )] = 1.42f;
	moveCost[(PATHOPT_RIGHT | PATHOPT_DOWN)] = 1.42f;
	moveCost[(PATHOPT_LEFT  | PATHOPT_DOWN)] = 1.42f;
>>>>>>> 81eade8a
}

CPathFinder::~CPathFinder()
{
	ResetSearch();
	squareStates.Clear();
}



IPath::SearchResult CPathFinder::GetPath(
	const MoveData& moveData,
	const float3& startPos,
	const CPathFinderDef& pfDef,
	IPath::Path& path,
	bool testMobile,
	bool exactPath,
	unsigned int maxNodes,
	bool needPath,
	int ownerId,
	bool synced
) {

	// Clear the given path.
	path.path.clear();
	path.squares.clear();
	path.pathCost = PATHCOST_INFINITY;

	maxSquaresToBeSearched = std::min(MAX_SEARCHED_NODES_PF - 8U, maxNodes);
	this->testMobile = testMobile;
	this->exactPath = exactPath;
	this->needPath = needPath;

	start = startPos;
	startxSqr = start.x / SQUARE_SIZE; startxSqr |= 1;
	startzSqr = start.z / SQUARE_SIZE; startzSqr |= 1;

	// Clamp the start position
	if (startxSqr >= gs->mapx) startxSqr = gs->mapxm1;
	if (startzSqr >= gs->mapy) startzSqr = gs->mapym1;

	startSquareIdx = startxSqr + startzSqr * gs->mapx;

	// Start up the search.
	IPath::SearchResult result = InitSearch(moveData, pfDef, ownerId, synced);

	// Respond to the success of the search.
	if (result == IPath::Ok || result == IPath::GoalOutOfRange) {
		FinishSearch(moveData, path);

		if (PATHDEBUG) {
			LogObject() << "Path found.\n";
			LogObject() << "Nodes tested: " << testedNodes << "\n";
			LogObject() << "Open squares: " << openSquareBuffer.GetSize() << "\n";
			LogObject() << "Path nodes: " << path.path.size() << "\n";
			LogObject() << "Path cost: " << path.pathCost << "\n";
		}
	} else {
		if (PATHDEBUG) {
			LogObject() << "No path found!\n";
			LogObject() << "Nodes tested: " << testedNodes << "\n";
			LogObject() << "Open squares: " << openSquareBuffer.GetSize() << "\n";
		}
	}
	return result;
}


IPath::SearchResult CPathFinder::InitSearch(const MoveData& moveData, const CPathFinderDef& pfDef, int ownerId, bool synced) {
	// If exact path is reqired and the goal is blocked, then no search is needed.
	if (exactPath && pfDef.GoalIsBlocked(moveData, CMoveMath::BLOCK_STRUCTURE))
		return IPath::CantGetCloser;

	// Clamp the start position
	if (startxSqr >= gs->mapx) { startxSqr = gs->mapxm1; }
	if (startzSqr >= gs->mapy) { startzSqr = gs->mapym1; }

	// If the starting position is a goal position, then no search need to be performed.
	if (pfDef.IsGoal(startxSqr, startzSqr))
		return IPath::CantGetCloser;

	// Clear the system from last search.
	ResetSearch();

	// Marks and store the start-square.
	squareStates[startSquareIdx].nodeMask = (PATHOPT_START | PATHOPT_OPEN);
	squareStates[startSquareIdx].fCost = 0.0f;
	squareStates[startSquareIdx].gCost = 0.0f;
	squareStates.SetMaxFCost(0.0f);
	squareStates.SetMaxGCost(0.0f);

	dirtySquares.push_back(startSquareIdx);

	// Make the beginning the fest square found.
	goalSquareIdx = startSquareIdx;
	goalHeuristic = pfDef.Heuristic(startxSqr, startzSqr);

	// Adding the start-square to the queue.
	openSquareBuffer.SetSize(0);
	PathNode* os = openSquareBuffer.GetNode(openSquareBuffer.GetSize());
		os->fCost     = 0.0f;
		os->gCost     = 0.0f;
		os->nodePos.x = startxSqr;
		os->nodePos.y = startzSqr;
		os->nodeNum   = startSquareIdx;
	openSquares.push(os);

	// perform the search
	IPath::SearchResult result = DoSearch(moveData, pfDef, ownerId, synced);

	// if no improvements are found, then return CantGetCloser instead
	if (goalSquareIdx == startSquareIdx || goalSquareIdx == 0) {
		return IPath::CantGetCloser;
	}

	return result;
}


IPath::SearchResult CPathFinder::DoSearch(const MoveData& moveData, const CPathFinderDef& pfDef, int ownerId, bool synced) {
	bool foundGoal = false;

	while (!openSquares.empty() && (openSquareBuffer.GetSize() < maxSquaresToBeSearched)) {
		// Get the open square with lowest expected path-cost.
		PathNode* os = const_cast<PathNode*>(openSquares.top());
		openSquares.pop();

		// check if this PathNode has become obsolete
		if (squareStates[os->nodeNum].fCost != os->fCost)
			continue;

		// Check if the goal is reached.
		if (pfDef.IsGoal(os->nodePos.x, os->nodePos.y)) {
			goalSquareIdx = os->nodeNum;
			goalHeuristic = 0.0f;
			foundGoal = true;
			break;
		}

		// Test the 8 surrounding squares.
		const bool right = TestSquare(moveData, pfDef, os, PATHOPT_RIGHT, ownerId, synced);
		const bool left  = TestSquare(moveData, pfDef, os, PATHOPT_LEFT,  ownerId, synced);
		const bool up    = TestSquare(moveData, pfDef, os, PATHOPT_UP,    ownerId, synced);
		const bool down  = TestSquare(moveData, pfDef, os, PATHOPT_DOWN,  ownerId, synced);

		if (up) {
			// we dont want to search diagonally if there is a blocking object
			// (not blocking terrain) in one of the two side squares
			if (right) { TestSquare(moveData, pfDef, os, (PATHOPT_RIGHT | PATHOPT_UP), ownerId, synced); }
			if (left) { TestSquare(moveData, pfDef, os, (PATHOPT_LEFT | PATHOPT_UP), ownerId, synced); }
		}
		if (down) {
			if (right) { TestSquare(moveData, pfDef, os, (PATHOPT_RIGHT | PATHOPT_DOWN), ownerId, synced); }
			if (left) { TestSquare(moveData, pfDef, os, (PATHOPT_LEFT | PATHOPT_DOWN), ownerId, synced); }
		}

		// Mark this square as closed.
		squareStates[os->nodeNum].nodeMask |= PATHOPT_CLOSED;
	}

	if (foundGoal)
		return IPath::Ok;

	// Could not reach the goal.
	if (openSquareBuffer.GetSize() >= maxSquaresToBeSearched)
		return IPath::GoalOutOfRange;

	// Search could not reach the goal, due to the unit being locked in.
	if (openSquares.empty())
		return IPath::GoalOutOfRange;

	// should be unreachable
	LogObject() << "ERROR: CPathFinder::DoSearch() - Unhandled end of search!\n";
	return IPath::Error;
}


bool CPathFinder::TestSquare(
	const MoveData& moveData,
	const CPathFinderDef& pfDef,
	const PathNode* parentOpenSquare,
	unsigned int pathOpt,
	int ownerId,
	bool synced
) {
	testedNodes++;

	// Calculate the new square.
	int2 square;
		square.x = parentOpenSquare->nodePos.x + directionVectors[pathOpt].x;
		square.y = parentOpenSquare->nodePos.y + directionVectors[pathOpt].y;

	// Inside map?
	if (square.x < 0 || square.y < 0 || square.x >= gs->mapx || square.y >= gs->mapy) {
		return false;
	}

	const unsigned int sqrIdx = square.x + square.y * gs->mapx;
	const unsigned int sqrStatus = squareStates[sqrIdx].nodeMask;

	// Check if the square is unaccessable or used.
	if (sqrStatus & (PATHOPT_CLOSED | PATHOPT_FORBIDDEN | PATHOPT_BLOCKED)) {
		return false;
	}

	       const unsigned int blockStatus = moveData.moveMath->IsBlocked(moveData, square.x, square.y);
	static const unsigned int blockBits = (CMoveMath::BLOCK_MOBILE | CMoveMath::BLOCK_MOVING | CMoveMath::BLOCK_MOBILE_BUSY);

	// Check if square are out of constraints or blocked by something.
	// Doesn't need to be done on open squares, as those are already tested.
	if (!(sqrStatus & PATHOPT_OPEN) &&
		((blockStatus & CMoveMath::BLOCK_STRUCTURE) || !pfDef.WithinConstraints(square.x, square.y))
	) {
		squareStates[sqrIdx].nodeMask |= PATHOPT_BLOCKED;
		dirtySquares.push_back(sqrIdx);
		return false;
	}

	// Evaluate this square.
	float squareSpeedMod = moveData.moveMath->GetPosSpeedMod(moveData, square.x, square.y);

	if (squareSpeedMod == 0) {
		squareStates[sqrIdx].nodeMask |= PATHOPT_FORBIDDEN;
		dirtySquares.push_back(sqrIdx);
		return false;
	}

	if (testMobile && (blockStatus & blockBits)) {
		if (blockStatus & CMoveMath::BLOCK_MOBILE_BUSY)
			squareSpeedMod *= 0.10f;
		else if (blockStatus & CMoveMath::BLOCK_MOBILE)
			squareSpeedMod *= 0.35f;
		else //CMoveMath::BLOCK_MOVING
			squareSpeedMod *= 0.65f;
	}

	const float heatCost = (PathHeatMap::GetInstance())->GetHeatCost(square.x, square.y, moveData, ownerId);
	const float flowCost = (PathFlowMap::GetInstance())->GetFlowCost(square.x, square.y, moveData, pathOpt);

	const float dirMoveCost = (1.0f + heatCost + flowCost) * directionCosts[pathOpt];
	const float extraCost = squareStates.GetNodeExtraCost(square.x, square.y, synced);
	const float nodeCost = (dirMoveCost / squareSpeedMod) + extraCost;

	const float gCost = parentOpenSquare->gCost + nodeCost;  // g
	const float hCost = pfDef.Heuristic(square.x, square.y); // h
	const float fCost = gCost + hCost;                       // f


	if (squareStates[sqrIdx].nodeMask & PATHOPT_OPEN) {
		// already in the open set
		if (squareStates[sqrIdx].fCost <= fCost)
			return true;

		squareStates[sqrIdx].nodeMask &= ~PATHOPT_AXIS_DIRS;
	}

	// Look for improvements.
	if (!exactPath && hCost < goalHeuristic) {
		goalSquareIdx = sqrIdx;
		goalHeuristic = hCost;
	}

	// Store this square as open.
	openSquareBuffer.SetSize(openSquareBuffer.GetSize() + 1);
	assert(openSquareBuffer.GetSize() < MAX_SEARCHED_NODES_PF);

	PathNode* os = openSquareBuffer.GetNode(openSquareBuffer.GetSize());
		os->fCost   = fCost;
		os->gCost   = gCost;
		os->nodePos = square;
		os->nodeNum = sqrIdx;
	openSquares.push(os);

	squareStates.SetMaxFCost(std::max(squareStates.GetMaxFCost(), fCost));
	squareStates.SetMaxGCost(std::max(squareStates.GetMaxGCost(), gCost));

	// mark this square as open
	squareStates[sqrIdx].fCost = os->fCost;
	squareStates[sqrIdx].gCost = os->gCost;
	squareStates[sqrIdx].nodeMask |= (PATHOPT_OPEN | pathOpt);
	dirtySquares.push_back(sqrIdx);
	return true;
}


<<<<<<< HEAD

/**
 * Recreates the found path starting at
 * goalSquareIdx and tracking backwards.
 *
 * Perform adjustment of waypoints so not all turns are 90 or 45 degrees.
 */
=======
>>>>>>> 81eade8a
void CPathFinder::FinishSearch(const MoveData& moveData, IPath::Path& foundPath) {
	// backtrack
	if (needPath) {
		int2 square;
			square.x = goalSquareIdx % gs->mapx;
			square.y = goalSquareIdx / gs->mapx;

		// for path adjustment (cutting corners)
		std::deque<int2> previous;

		// make sure we don't match anything
		previous.push_back(int2(-100, -100));
		previous.push_back(int2(-100, -100));
		previous.push_back(int2(-100, -100));

		while (true) {
			const int sqrIdx = square.y * gs->mapx + square.x;

			if (squareStates[sqrIdx].nodeMask & PATHOPT_START)
				break;

			float3 cs;
				cs.x = (square.x/2/* + 0.5f*/) * SQUARE_SIZE * 2 + SQUARE_SIZE;
				cs.z = (square.y/2/* + 0.5f*/) * SQUARE_SIZE * 2 + SQUARE_SIZE;
				cs.y = moveData.moveMath->yLevel(square.x, square.y);

			// try to cut corners
			AdjustFoundPath(moveData, foundPath, /* inout */ cs, previous, square);

			foundPath.path.push_back(cs);
			foundPath.squares.push_back(square);

			previous.pop_front();
			previous.push_back(square);

			int2 oldSquare;
				oldSquare.x = square.x;
				oldSquare.y = square.y;

			square.x -= directionVectors[squareStates[sqrIdx].nodeMask & PATHOPT_AXIS_DIRS].x;
			square.y -= directionVectors[squareStates[sqrIdx].nodeMask & PATHOPT_AXIS_DIRS].y;
		}

		if (!foundPath.path.empty()) {
			foundPath.pathGoal = foundPath.path.front();
		}
	}

	// Adds the cost of the path.
	foundPath.pathCost = squareStates[goalSquareIdx].fCost;
}

/** Helper function for AdjustFoundPath */
static inline void FixupPath3Pts(const MoveData& moveData, float3& p1, float3& p2, float3& p3, int2 sqr)
{
	float3 old = p2;
	old.y += 10;
	p2.x = 0.5f * (p1.x + p3.x);
	p2.z = 0.5f * (p1.z + p3.z);
	p2.y = moveData.moveMath->yLevel(sqr.x, sqr.y);

#if PATHDEBUG
	geometricObjects->AddLine(p3 + float3(0, 5, 0), p2 + float3(0, 10, 0), 5, 10, 600, 0);
	geometricObjects->AddLine(p3 + float3(0, 5, 0), old,                   5, 10, 600, 0);
#endif
}


void CPathFinder::AdjustFoundPath(const MoveData& moveData, IPath::Path& foundPath, float3& nextPoint,
	std::deque<int2>& previous, int2 square)
{
#define COSTMOD 1.39f	// (sqrt(2) + 1)/sqrt(3)
#define TRYFIX3POINTS(dxtest, dytest)                                                            \
	do {                                                                                         \
		int testsqr = square.x + (dxtest) + (square.y + (dytest)) * gs->mapx;                    \
		int p2sqr = previous[2].x + previous[2].y * gs->mapx;                                    \
		if (!(squareStates[testsqr].nodeMask & (PATHOPT_BLOCKED | PATHOPT_FORBIDDEN)) &&         \
			 squareStates[testsqr].fCost <= (COSTMOD) * squareStates[p2sqr].fCost) {             \
			float3& p2 = foundPath.path[foundPath.path.size() - 2];                              \
			float3& p1 = foundPath.path.back();                                                  \
			float3& p0 = nextPoint;                                                              \
			FixupPath3Pts(moveData, p0, p1, p2, int2(square.x + (dxtest), square.y + (dytest))); \
		}                                                                                        \
	} while (false)

	if (previous[2].x == square.x) {
		if (previous[2].y == square.y-2) {
			if (previous[1].x == square.x-2 && previous[1].y == square.y-4) {
				if (PATHDEBUG) logOutput.Print("case N, NW");
				TRYFIX3POINTS(-2, -2);
			}
			else if (previous[1].x == square.x+2 && previous[1].y == square.y-4) {
				if (PATHDEBUG) logOutput.Print("case N, NE");
				TRYFIX3POINTS(2, -2);
			}
		}
		else if (previous[2].y == square.y+2) {
			if (previous[1].x == square.x+2 && previous[1].y == square.y+4) {
				if (PATHDEBUG) logOutput.Print("case S, SE");
				TRYFIX3POINTS(2, 2);
			}
			else if (previous[1].x == square.x-2 && previous[1].y == square.y+4) {
				if (PATHDEBUG) logOutput.Print("case S, SW");
				TRYFIX3POINTS(-2, 2);
			}
		}
	}
	else if (previous[2].x == square.x-2) {
		if (previous[2].y == square.y) {
			if (previous[1].x == square.x-4 && previous[1].y == square.y-2) {
				if (PATHDEBUG) logOutput.Print("case W, NW");
				TRYFIX3POINTS(-2, -2);
			}
			else if (previous[1].x == square.x-4 && previous[1].y == square.y+2) {
				if (PATHDEBUG) logOutput.Print("case W, SW");
				TRYFIX3POINTS(-2, 2);
			}
		}
		else if (previous[2].y == square.y-2) {
			if (previous[1].x == square.x-2 && previous[1].y == square.y-4) {
				if (PATHDEBUG) logOutput.Print("case NW, N");
				TRYFIX3POINTS(0, -2);
			}
			else if (previous[1].x == square.x-4 && previous[1].y == square.y-2) {
				if (PATHDEBUG) logOutput.Print("case NW, W");
				TRYFIX3POINTS(-2, 0);
			}
		}
		else if (previous[2].y == square.y+2) {
			if (previous[1].x == square.x-2 && previous[1].y == square.y+4) {
				if (PATHDEBUG) logOutput.Print("case SW, S");
				TRYFIX3POINTS(0, 2);
			}
			else if (previous[1].x == square.x-4 && previous[1].y == square.y+2) {
				if (PATHDEBUG) logOutput.Print("case SW, W");
				TRYFIX3POINTS(-2, 0);
			}
		}
	}
	else if (previous[2].x == square.x+2) {
		if (previous[2].y == square.y) {
			if (previous[1].x == square.x+4 && previous[1].y == square.y-2) {
				if (PATHDEBUG) logOutput.Print("case NE, E");
				TRYFIX3POINTS(2, -2);
			}
			else if (previous[1].x == square.x+4 && previous[1].y == square.y+2) {
				if (PATHDEBUG) logOutput.Print("case SE, E");
				TRYFIX3POINTS(2, 2);
			}
		}
		if (previous[2].y == square.y+2) {
			if (previous[1].x == square.x+2 && previous[1].y == square.y+4) {
				if (PATHDEBUG) logOutput.Print("case SE, S");
				TRYFIX3POINTS(0, 2);
			}
			else if (previous[1].x == square.x+4 && previous[1].y == square.y+2) {
				if (PATHDEBUG) logOutput.Print("case SE, E");
				TRYFIX3POINTS(2, 0);
			}

		}
		else if (previous[2].y == square.y-2) {
			if (previous[1].x == square.x+2 && previous[1].y == square.y-4) {
				if (PATHDEBUG) logOutput.Print("case NE, N");
				TRYFIX3POINTS(0, -2);
			}
			else if (previous[1].x == square.x+4 && previous[1].y == square.y-2) {
				if (PATHDEBUG) logOutput.Print("case NE, E");
				TRYFIX3POINTS(0, -2);
			}
		}
	}
#undef TRYFIX3POINTS
#undef COSTMOD
}


void CPathFinder::ResetSearch()
{
	openSquares.Clear();

	while (!dirtySquares.empty()) {
		const unsigned int lsquare = dirtySquares.back();
		dirtySquares.pop_back();

		squareStates[lsquare].nodeMask = 0;
		squareStates[lsquare].fCost = PATHCOST_INFINITY;
		squareStates[lsquare].gCost = PATHCOST_INFINITY;
	}
	testedNodes = 0;
<<<<<<< HEAD
=======
}






// heat mapping

void CPathFinder::SetHeatMapState(bool enabled)
{
	heatMapping = enabled;
}

void CPathFinder::InitHeatMap()
{
	heatmap.resize(gs->hmapx * gs->hmapy, HeatMapValue());
	heatMapOffset = 0;
}

void CPathFinder::UpdateHeatMap()
{
	++heatMapOffset;
}

int CPathFinder::GetHeatMapIndex(int x, int y)
{
	assert(!heatmap.empty());

	//! x & y are given in gs->mapi coords (:= gs->hmapi * 2)
	x >>= 1;
	y >>= 1;

	return y * gs->hmapx + x;
>>>>>>> 81eade8a
}<|MERGE_RESOLUTION|>--- conflicted
+++ resolved
@@ -28,8 +28,6 @@
 
 
 CPathFinder::CPathFinder()
-	: heatMapOffset(0)
-	, heatMapping(true)
 	, start(ZeroVector)
 	, startxSqr(0)
 	, startzSqr(0)
@@ -42,9 +40,8 @@
 	, maxSquaresToBeSearched(0)
 	, testedNodes(0)
 	, maxNodeCost(0.0f)
-	, squareStates(int2(gs->mapx, gs->mapy) , int2(gs->mapx, gs->mapy))
+	, squareStates(int2(gs->mapx, gs->mapy), int2(gs->mapx, gs->mapy))
 {
-<<<<<<< HEAD
 	static const int   dirScale = 2;
 	static const float dirCost  = math::sqrt(2.0f);
 
@@ -65,37 +62,6 @@
 	directionCosts[PATHOPT_RIGHT | PATHOPT_UP  ] = dirCost * dirScale;
 	directionCosts[PATHOPT_RIGHT | PATHOPT_DOWN] = dirCost * dirScale;
 	directionCosts[PATHOPT_LEFT  | PATHOPT_DOWN] = dirCost * dirScale;
-=======
-	InitHeatMap();
-
-	// Precalculated vectors.
-	directionVector[PATHOPT_RIGHT].x = -2;
-	directionVector[PATHOPT_LEFT ].x =  2;
-	directionVector[PATHOPT_UP   ].x =  0;
-	directionVector[PATHOPT_DOWN ].x =  0;
-	directionVector[(PATHOPT_RIGHT | PATHOPT_UP  )].x = directionVector[PATHOPT_RIGHT].x + directionVector[PATHOPT_UP  ].x;
-	directionVector[(PATHOPT_LEFT  | PATHOPT_UP  )].x = directionVector[PATHOPT_LEFT ].x + directionVector[PATHOPT_UP  ].x;
-	directionVector[(PATHOPT_RIGHT | PATHOPT_DOWN)].x = directionVector[PATHOPT_RIGHT].x + directionVector[PATHOPT_DOWN].x;
-	directionVector[(PATHOPT_LEFT  | PATHOPT_DOWN)].x = directionVector[PATHOPT_LEFT ].x + directionVector[PATHOPT_DOWN].x;
-
-	directionVector[PATHOPT_RIGHT].y =  0;
-	directionVector[PATHOPT_LEFT ].y =  0;
-	directionVector[PATHOPT_UP   ].y =  2;
-	directionVector[PATHOPT_DOWN ].y = -2;
-	directionVector[(PATHOPT_RIGHT | PATHOPT_UP  )].y = directionVector[PATHOPT_RIGHT].y + directionVector[PATHOPT_UP  ].y;
-	directionVector[(PATHOPT_LEFT  | PATHOPT_UP  )].y = directionVector[PATHOPT_LEFT ].y + directionVector[PATHOPT_UP  ].y;
-	directionVector[(PATHOPT_RIGHT | PATHOPT_DOWN)].y = directionVector[PATHOPT_RIGHT].y + directionVector[PATHOPT_DOWN].y;
-	directionVector[(PATHOPT_LEFT  | PATHOPT_DOWN)].y = directionVector[PATHOPT_LEFT ].y + directionVector[PATHOPT_DOWN].y;
-
-	moveCost[PATHOPT_RIGHT] = 1;
-	moveCost[PATHOPT_LEFT ] = 1;
-	moveCost[PATHOPT_UP   ] = 1;
-	moveCost[PATHOPT_DOWN ] = 1;
-	moveCost[(PATHOPT_RIGHT | PATHOPT_UP  )] = 1.42f;
-	moveCost[(PATHOPT_LEFT  | PATHOPT_UP  )] = 1.42f;
-	moveCost[(PATHOPT_RIGHT | PATHOPT_DOWN)] = 1.42f;
-	moveCost[(PATHOPT_LEFT  | PATHOPT_DOWN)] = 1.42f;
->>>>>>> 81eade8a
 }
 
 CPathFinder::~CPathFinder()
@@ -381,16 +347,7 @@
 }
 
 
-<<<<<<< HEAD
-
-/**
- * Recreates the found path starting at
- * goalSquareIdx and tracking backwards.
- *
- * Perform adjustment of waypoints so not all turns are 90 or 45 degrees.
- */
-=======
->>>>>>> 81eade8a
+
 void CPathFinder::FinishSearch(const MoveData& moveData, IPath::Path& foundPath) {
 	// backtrack
 	if (needPath) {
@@ -574,48 +531,13 @@
 
 	while (!dirtySquares.empty()) {
 		const unsigned int lsquare = dirtySquares.back();
-		dirtySquares.pop_back();
 
 		squareStates[lsquare].nodeMask = 0;
 		squareStates[lsquare].fCost = PATHCOST_INFINITY;
 		squareStates[lsquare].gCost = PATHCOST_INFINITY;
-	}
+
+		dirtySquares.pop_back();
+	}
+
 	testedNodes = 0;
-<<<<<<< HEAD
-=======
-}
-
-
-
-
-
-
-// heat mapping
-
-void CPathFinder::SetHeatMapState(bool enabled)
-{
-	heatMapping = enabled;
-}
-
-void CPathFinder::InitHeatMap()
-{
-	heatmap.resize(gs->hmapx * gs->hmapy, HeatMapValue());
-	heatMapOffset = 0;
-}
-
-void CPathFinder::UpdateHeatMap()
-{
-	++heatMapOffset;
-}
-
-int CPathFinder::GetHeatMapIndex(int x, int y)
-{
-	assert(!heatmap.empty());
-
-	//! x & y are given in gs->mapi coords (:= gs->hmapi * 2)
-	x >>= 1;
-	y >>= 1;
-
-	return y * gs->hmapx + x;
->>>>>>> 81eade8a
 }