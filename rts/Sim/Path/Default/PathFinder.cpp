/* This file is part of the Spring engine (GPL v2 or later), see LICENSE.html */

#include "StdAfx.h"
#include <cstring>
#include <ostream>
#include <deque>

#include "mmgr.h"
#include "PathAllocator.h"
#include "PathFinder.h"
#include "PathFinderDef.h"
#include "PathFlowMap.hpp"
#include "PathHeatMap.hpp"
#include "Map/Ground.h"
#include "Map/ReadMap.h"
#include "Sim/MoveTypes/MoveInfo.h"
#include "Sim/MoveTypes/MoveMath/MoveMath.h"
#include "Sim/Misc/GeometricObjects.h"
#include "System/LogOutput.h"

#define PATHDEBUG 0

#if !defined(USE_MMGR)
void* CPathFinder::operator new(size_t size) { return PathAllocator::Alloc(size); }
void CPathFinder::operator delete(void* p, size_t size) { PathAllocator::Free(p, size); }
#endif



CPathFinder::CPathFinder(): squareStates(int2(gs->mapx, gs->mapy), int2(gs->mapx, gs->mapy))
{
	static const int   dirScale = 2;
	static const float dirCost  = math::sqrt(2.0f);

	directionVectors[PATHOPT_LEFT                ] = int2(+1 * dirScale,  0           );
	directionVectors[PATHOPT_RIGHT               ] = int2(-1 * dirScale,  0           );
	directionVectors[PATHOPT_UP                  ] = int2( 0,            +1 * dirScale);
	directionVectors[PATHOPT_DOWN                ] = int2( 0,            -1 * dirScale);
	directionVectors[PATHOPT_LEFT  | PATHOPT_UP  ] = int2(directionVectors[PATHOPT_LEFT ].x, directionVectors[PATHOPT_UP   ].y);
	directionVectors[PATHOPT_RIGHT | PATHOPT_UP  ] = int2(directionVectors[PATHOPT_RIGHT].x, directionVectors[PATHOPT_UP   ].y);
	directionVectors[PATHOPT_RIGHT | PATHOPT_DOWN] = int2(directionVectors[PATHOPT_RIGHT].x, directionVectors[PATHOPT_DOWN ].y);
	directionVectors[PATHOPT_LEFT  | PATHOPT_DOWN] = int2(directionVectors[PATHOPT_LEFT ].x, directionVectors[PATHOPT_DOWN ].y);

	directionCosts[PATHOPT_LEFT                ] =    1.0f * dirScale;
	directionCosts[PATHOPT_RIGHT               ] =    1.0f * dirScale;
	directionCosts[PATHOPT_UP                  ] =    1.0f * dirScale;
	directionCosts[PATHOPT_DOWN                ] =    1.0f * dirScale;
	directionCosts[PATHOPT_LEFT  | PATHOPT_UP  ] = dirCost * dirScale;
	directionCosts[PATHOPT_RIGHT | PATHOPT_UP  ] = dirCost * dirScale;
	directionCosts[PATHOPT_RIGHT | PATHOPT_DOWN] = dirCost * dirScale;
	directionCosts[PATHOPT_LEFT  | PATHOPT_DOWN] = dirCost * dirScale;
}

CPathFinder::~CPathFinder()
{
	ResetSearch();
	squareStates.Clear();
}


<<<<<<< HEAD

/**
 * Search with several start positions
 */
IPath::SearchResult CPathFinder::GetPath(
	const MoveData& moveData,
	const std::vector<float3>& startPos,
	const CPathFinderDef& pfDef,
	IPath::Path& path,
	int ownerId,
	bool synced
) {
	// Clear the given path.
	path.path.clear();
	path.squares.clear();
	path.pathCost = PATHCOST_INFINITY;

	maxSquaresToBeSearched = MAX_SEARCHED_NODES_PF - 8U;
	testMobile = false;
	exactPath = true;
	needPath = true;

	// If exact path is reqired and the goal is blocked, then no search is needed.
	if (exactPath && pfDef.GoalIsBlocked(moveData, CMoveMath::BLOCK_STRUCTURE))
		return IPath::CantGetCloser;

	// If the starting position is a goal position, then no search need to be performed.
	if (pfDef.IsGoal(startxSqr, startzSqr))
		return IPath::CantGetCloser;

	// Clearing the system from last search.
	ResetSearch();

	openSquareBuffer.SetSize(0);

	for (std::vector<float3>::const_iterator si = startPos.begin(); si != startPos.end(); ++si) {
		start = *si;
		startxSqr = start.x / SQUARE_SIZE; startxSqr |= 1;
		startzSqr = start.z / SQUARE_SIZE; startzSqr |= 1;
		startSquareIdx = startxSqr + startzSqr * gs->mapx;
		goalSquareIdx = startSquareIdx;

		squareStates[startSquareIdx].nodeMask = (PATHOPT_START | PATHOPT_OPEN);
		squareStates[startSquareIdx].fCost = 0.0f;
		squareStates[startSquareIdx].gCost = 0.0f;
		dirtySquares.push_back(startSquareIdx);

		if (openSquareBuffer.GetSize() >= MAX_SEARCHED_NODES_PF) {
			continue;
		}

		PathNode* os = openSquareBuffer.GetNode(openSquareBuffer.GetSize());
			os->fCost     = 0.0f;
			os->gCost     = 0.0f;
			os->nodePos.x = startxSqr;
			os->nodePos.y = startzSqr;
			os->nodeNum   = startSquareIdx;
		openSquareBuffer.SetSize(openSquareBuffer.GetSize() + 1);
		openSquares.push(os);
	}

	// note: DoSearch, not InitSearch
	IPath::SearchResult result = DoSearch(moveData, pfDef, ownerId, synced);

	// Respond to the success of the search.
	if (result == IPath::Ok) {
		FinishSearch(moveData, path);
		if (PATHDEBUG) {
			LogObject() << "Path found.\n";
			LogObject() << "Nodes tested: " << testedNodes << "\n";
			LogObject() << "Open squares: " << openSquareBuffer.GetSize() << "\n";
			LogObject() << "Path nodes: " << path.path.size() << "\n";
			LogObject() << "Path cost: " << path.pathCost << "\n";
		}
	} else {
		if (PATHDEBUG) {
			LogObject() << "No path found!\n";
			LogObject() << "Nodes tested: " << testedNodes << "\n";
			LogObject() << "Open squares: " << openSquareBuffer.GetSize() << "\n";
		}
	}
	return result;
}
=======
>>>>>>> f9cb75c7

IPath::SearchResult CPathFinder::GetPath(
	const MoveData& moveData,
	const float3& startPos,
	const CPathFinderDef& pfDef,
	IPath::Path& path,
	bool testMobile,
	bool exactPath,
	unsigned int maxNodes,
	bool needPath,
	int ownerId,
	bool synced
) {

	// Clear the given path.
	path.path.clear();
	path.squares.clear();
	path.pathCost = PATHCOST_INFINITY;

	maxSquaresToBeSearched = std::min(MAX_SEARCHED_NODES_PF - 8U, maxNodes);
	this->testMobile = testMobile;
	this->exactPath = exactPath;
	this->needPath = needPath;

	start = startPos;
	startxSqr = start.x / SQUARE_SIZE; startxSqr |= 1;
	startzSqr = start.z / SQUARE_SIZE; startzSqr |= 1;

	// Clamp the start position
	if (startxSqr >= gs->mapx) startxSqr = gs->mapx - 1;
	if (startzSqr >= gs->mapy) startzSqr = gs->mapy - 1;

	startSquareIdx = startxSqr + startzSqr * gs->mapx;

	// Start up the search.
	IPath::SearchResult result = InitSearch(moveData, pfDef, ownerId, synced);

	// Respond to the success of the search.
	if (result == IPath::Ok || result == IPath::GoalOutOfRange) {
		FinishSearch(moveData, path);

		if (PATHDEBUG) {
			LogObject() << "Path found.\n";
			LogObject() << "Nodes tested: " << testedNodes << "\n";
			LogObject() << "Open squares: " << openSquareBuffer.GetSize() << "\n";
			LogObject() << "Path nodes: " << path.path.size() << "\n";
			LogObject() << "Path cost: " << path.pathCost << "\n";
		}
	} else {
		if (PATHDEBUG) {
			LogObject() << "No path found!\n";
			LogObject() << "Nodes tested: " << testedNodes << "\n";
			LogObject() << "Open squares: " << openSquareBuffer.GetSize() << "\n";
		}
	}
	return result;
}


// set up the starting point of the search
IPath::SearchResult CPathFinder::InitSearch(const MoveData& moveData, const CPathFinderDef& pfDef, int ownerId, bool synced) {
	// If exact path is reqired and the goal is blocked, then no search is needed.
	if (exactPath && pfDef.GoalIsBlocked(moveData, CMoveMath::BLOCK_STRUCTURE))
		return IPath::CantGetCloser;

	// Clamp the start position
	if (startxSqr >= gs->mapx) { startxSqr = gs->mapx - 1; }
	if (startzSqr >= gs->mapy) { startzSqr = gs->mapy - 1; }

	// If the starting position is a goal position, then no search need to be performed.
	if (pfDef.IsGoal(startxSqr, startzSqr))
		return IPath::CantGetCloser;

	// Clear the system from last search.
	ResetSearch();

	// Marks and store the start-square.
	squareStates[startSquareIdx].nodeMask = (PATHOPT_START | PATHOPT_OPEN);
	squareStates[startSquareIdx].fCost = 0.0f;
	squareStates[startSquareIdx].gCost = 0.0f;
	squareStates.SetMaxFCost(0.0f);
	squareStates.SetMaxGCost(0.0f);

	dirtySquares.push_back(startSquareIdx);

	// Make the beginning the fest square found.
	goalSquareIdx = startSquareIdx;
	goalHeuristic = pfDef.Heuristic(startxSqr, startzSqr);

	// Adding the start-square to the queue.
	openSquareBuffer.SetSize(0);
	PathNode* os = openSquareBuffer.GetNode(openSquareBuffer.GetSize());
		os->fCost     = 0.0f;
		os->gCost     = 0.0f;
		os->nodePos.x = startxSqr;
		os->nodePos.y = startzSqr;
		os->nodeNum   = startSquareIdx;
	openSquares.push(os);

	// perform the search
	IPath::SearchResult result = DoSearch(moveData, pfDef, ownerId, synced);

	// if no improvements are found, then return CantGetCloser instead
	if (goalSquareIdx == startSquareIdx || goalSquareIdx == 0) {
		return IPath::CantGetCloser;
	}

	return result;
}


/**
 * Performs the actual search.
 */
IPath::SearchResult CPathFinder::DoSearch(const MoveData& moveData, const CPathFinderDef& pfDef, int ownerId, bool synced) {
	bool foundGoal = false;

	while (!openSquares.empty() && (openSquareBuffer.GetSize() < maxSquaresToBeSearched)) {
		// Get the open square with lowest expected path-cost.
		PathNode* os = const_cast<PathNode*>(openSquares.top());
		openSquares.pop();

		// check if this PathNode has become obsolete
		if (squareStates[os->nodeNum].fCost != os->fCost)
			continue;

		// Check if the goal is reached.
		if (pfDef.IsGoal(os->nodePos.x, os->nodePos.y)) {
			goalSquareIdx = os->nodeNum;
			goalHeuristic = 0.0f;
			foundGoal = true;
			break;
		}

		// Test the 8 surrounding squares.
		const bool right = TestSquare(moveData, pfDef, os, PATHOPT_RIGHT, ownerId, synced);
		const bool left  = TestSquare(moveData, pfDef, os, PATHOPT_LEFT,  ownerId, synced);
		const bool up    = TestSquare(moveData, pfDef, os, PATHOPT_UP,    ownerId, synced);
		const bool down  = TestSquare(moveData, pfDef, os, PATHOPT_DOWN,  ownerId, synced);

		if (up) {
			// we dont want to search diagonally if there is a blocking object
			// (not blocking terrain) in one of the two side squares
			if (right) { TestSquare(moveData, pfDef, os, (PATHOPT_RIGHT | PATHOPT_UP), ownerId, synced); }
			if (left) { TestSquare(moveData, pfDef, os, (PATHOPT_LEFT | PATHOPT_UP), ownerId, synced); }
		}
		if (down) {
			if (right) { TestSquare(moveData, pfDef, os, (PATHOPT_RIGHT | PATHOPT_DOWN), ownerId, synced); }
			if (left) { TestSquare(moveData, pfDef, os, (PATHOPT_LEFT | PATHOPT_DOWN), ownerId, synced); }
		}

		// Mark this square as closed.
		squareStates[os->nodeNum].nodeMask |= PATHOPT_CLOSED;
	}

	if (foundGoal)
		return IPath::Ok;

	// Could not reach the goal.
	if (openSquareBuffer.GetSize() >= maxSquaresToBeSearched)
		return IPath::GoalOutOfRange;

	// Search could not reach the goal, due to the unit being locked in.
	if (openSquares.empty())
		return IPath::GoalOutOfRange;

	// should be unreachable
	LogObject() << "ERROR: CPathFinder::DoSearch() - Unhandled end of search!\n";
	return IPath::Error;
}


/**
 * Test the availability and value of a square,
 * and possibly add it to the queue of open squares.
 */
bool CPathFinder::TestSquare(
	const MoveData& moveData,
	const CPathFinderDef& pfDef,
	const PathNode* parentOpenSquare,
	unsigned int pathOpt,
	int ownerId,
	bool synced
) {
	testedNodes++;

	// Calculate the new square.
	int2 square;
		square.x = parentOpenSquare->nodePos.x + directionVectors[pathOpt].x;
		square.y = parentOpenSquare->nodePos.y + directionVectors[pathOpt].y;

	// Inside map?
	if (square.x < 0 || square.y < 0 || square.x >= gs->mapx || square.y >= gs->mapy) {
		return false;
	}

	const unsigned int sqrIdx = square.x + square.y * gs->mapx;
	const unsigned int sqrStatus = squareStates[sqrIdx].nodeMask;

	// Check if the square is unaccessable or used.
	if (sqrStatus & (PATHOPT_CLOSED | PATHOPT_FORBIDDEN | PATHOPT_BLOCKED)) {
		return false;
	}

	const unsigned int blockStatus = moveData.moveMath->IsBlocked2(moveData, square.x, square.y);
	      unsigned int blockBits = CMoveMath::BLOCK_STRUCTURE;

	// Check if square are out of constraints or blocked by something.
	// Doesn't need to be done on open squares, as those are already tested.
	if ((!pfDef.WithinConstraints(square.x, square.y) || (blockStatus & blockBits)) &&
		!(sqrStatus & PATHOPT_OPEN)) {

		squareStates[sqrIdx].nodeMask |= PATHOPT_BLOCKED;
		dirtySquares.push_back(sqrIdx);
		return false;
	}

	// Evaluate this square.
	float squareSpeedMod = moveData.moveMath->SpeedMod(moveData, square.x, square.y);
	blockBits = (CMoveMath::BLOCK_MOBILE | CMoveMath::BLOCK_MOVING | CMoveMath::BLOCK_MOBILE_BUSY);

	if (squareSpeedMod == 0) {
		squareStates[sqrIdx].nodeMask |= PATHOPT_FORBIDDEN;
		dirtySquares.push_back(sqrIdx);
		return false;
	}

	if (testMobile && (blockStatus & blockBits)) {
		if (blockStatus & CMoveMath::BLOCK_MOVING)
			squareSpeedMod *= 0.65f;
		else if (blockStatus & CMoveMath::BLOCK_MOBILE)
			squareSpeedMod *= 0.35f;
		else
			squareSpeedMod *= 0.10f;
	}

	const float heatCost = (PathHeatMap::GetInstance())->GetHeatCost(square.x, square.y, moveData, ownerId);
	const float flowCost = (PathFlowMap::GetInstance())->GetFlowCost(square.x, square.y, moveData, pathOpt);

	const float dirMoveCost = (1.0f + heatCost + flowCost) * directionCosts[pathOpt];
	const float extraCost = squareStates.GetNodeExtraCost(square.x, square.y, synced);
	const float nodeCost = (dirMoveCost / squareSpeedMod) + extraCost;

	const float gCost = parentOpenSquare->gCost + nodeCost;  // g
	const float hCost = pfDef.Heuristic(square.x, square.y); // h
	const float fCost = gCost + hCost;                       // f


	if (squareStates[sqrIdx].nodeMask & PATHOPT_OPEN) {
		// already in the open set
		if (squareStates[sqrIdx].fCost <= fCost)
			return true;

		squareStates[sqrIdx].nodeMask &= ~PATHOPT_AXIS_DIRS;
	}

	// Look for improvements.
	if (!exactPath && hCost < goalHeuristic) {
		goalSquareIdx = sqrIdx;
		goalHeuristic = hCost;
	}

	// Store this square as open.
	openSquareBuffer.SetSize(openSquareBuffer.GetSize() + 1);
	assert(openSquareBuffer.GetSize() < MAX_SEARCHED_NODES_PF);

	PathNode* os = openSquareBuffer.GetNode(openSquareBuffer.GetSize());
		os->fCost   = fCost;
		os->gCost   = gCost;
		os->nodePos = square;
		os->nodeNum = sqrIdx;
	openSquares.push(os);

	squareStates.SetMaxFCost(std::max(squareStates.GetMaxFCost(), fCost));
	squareStates.SetMaxGCost(std::max(squareStates.GetMaxGCost(), gCost));

	// mark this square as open
	squareStates[sqrIdx].fCost = os->fCost;
	squareStates[sqrIdx].gCost = os->gCost;
	squareStates[sqrIdx].nodeMask |= (PATHOPT_OPEN | pathOpt);
	dirtySquares.push_back(sqrIdx);
	return true;
}



/**
 * Recreates the found path starting at
 * goalSquareIdx and tracking backwards.
 *
 * Perform adjustment of waypoints so not all turns are 90 or 45 degrees.
 */
void CPathFinder::FinishSearch(const MoveData& moveData, IPath::Path& foundPath) {
	// backtrack
	if (needPath) {
		int2 square;
			square.x = goalSquareIdx % gs->mapx;
			square.y = goalSquareIdx / gs->mapx;

		// for path adjustment (cutting corners)
		std::deque<int2> previous;

		// make sure we don't match anything
		previous.push_back(int2(-100, -100));
		previous.push_back(int2(-100, -100));
		previous.push_back(int2(-100, -100));

		while (true) {
			const int sqrIdx = square.y * gs->mapx + square.x;

			if (squareStates[sqrIdx].nodeMask & PATHOPT_START)
				break;

			float3 cs;
				cs.x = (square.x/2/* + 0.5f*/) * SQUARE_SIZE * 2 + SQUARE_SIZE;
				cs.z = (square.y/2/* + 0.5f*/) * SQUARE_SIZE * 2 + SQUARE_SIZE;
				cs.y = moveData.moveMath->yLevel(square.x, square.y);

			// try to cut corners
			AdjustFoundPath(moveData, foundPath, /* inout */ cs, previous, square);

			foundPath.path.push_back(cs);
			foundPath.squares.push_back(square);

			previous.pop_front();
			previous.push_back(square);

			int2 oldSquare;
				oldSquare.x = square.x;
				oldSquare.y = square.y;

			square.x -= directionVectors[squareStates[sqrIdx].nodeMask & PATHOPT_AXIS_DIRS].x;
			square.y -= directionVectors[squareStates[sqrIdx].nodeMask & PATHOPT_AXIS_DIRS].y;
		}

		if (!foundPath.path.empty()) {
			foundPath.pathGoal = foundPath.path.front();
		}
	}

	// Adds the cost of the path.
	foundPath.pathCost = squareStates[goalSquareIdx].fCost;
}

/** Helper function for AdjustFoundPath */
static inline void FixupPath3Pts(const MoveData& moveData, float3& p1, float3& p2, float3& p3, int2 sqr)
{
	float3 old = p2;
	old.y += 10;
	p2.x = 0.5f * (p1.x + p3.x);
	p2.z = 0.5f * (p1.z + p3.z);
	p2.y = moveData.moveMath->yLevel(sqr.x, sqr.y);

#if PATHDEBUG
	geometricObjects->AddLine(p3 + float3(0, 5, 0), p2 + float3(0, 10, 0), 5, 10, 600, 0);
	geometricObjects->AddLine(p3 + float3(0, 5, 0), old,                   5, 10, 600, 0);
#endif
}


/**
 * Adjusts the found path to cut corners where possible.
 */
void CPathFinder::AdjustFoundPath(const MoveData& moveData, IPath::Path& foundPath, float3& nextPoint,
	std::deque<int2>& previous, int2 square)
{
#define COSTMOD 1.39f	// (sqrt(2) + 1)/sqrt(3)
#define TRYFIX3POINTS(dxtest, dytest)                                                            \
	do {                                                                                         \
		int testsqr = square.x + (dxtest) + (square.y + (dytest)) * gs->mapx;                    \
		int p2sqr = previous[2].x + previous[2].y * gs->mapx;                                    \
		if (!(squareStates[testsqr].nodeMask & (PATHOPT_BLOCKED | PATHOPT_FORBIDDEN)) &&         \
			 squareStates[testsqr].fCost <= (COSTMOD) * squareStates[p2sqr].fCost) {             \
			float3& p2 = foundPath.path[foundPath.path.size() - 2];                              \
			float3& p1 = foundPath.path.back();                                                  \
			float3& p0 = nextPoint;                                                              \
			FixupPath3Pts(moveData, p0, p1, p2, int2(square.x + (dxtest), square.y + (dytest))); \
		}                                                                                        \
	} while (false)

	if (previous[2].x == square.x) {
		if (previous[2].y == square.y-2) {
			if (previous[1].x == square.x-2 && previous[1].y == square.y-4) {
				if (PATHDEBUG) logOutput.Print("case N, NW");
				TRYFIX3POINTS(-2, -2);
			}
			else if (previous[1].x == square.x+2 && previous[1].y == square.y-4) {
				if (PATHDEBUG) logOutput.Print("case N, NE");
				TRYFIX3POINTS(2, -2);
			}
		}
		else if (previous[2].y == square.y+2) {
			if (previous[1].x == square.x+2 && previous[1].y == square.y+4) {
				if (PATHDEBUG) logOutput.Print("case S, SE");
				TRYFIX3POINTS(2, 2);
			}
			else if (previous[1].x == square.x-2 && previous[1].y == square.y+4) {
				if (PATHDEBUG) logOutput.Print("case S, SW");
				TRYFIX3POINTS(-2, 2);
			}
		}
	}
	else if (previous[2].x == square.x-2) {
		if (previous[2].y == square.y) {
			if (previous[1].x == square.x-4 && previous[1].y == square.y-2) {
				if (PATHDEBUG) logOutput.Print("case W, NW");
				TRYFIX3POINTS(-2, -2);
			}
			else if (previous[1].x == square.x-4 && previous[1].y == square.y+2) {
				if (PATHDEBUG) logOutput.Print("case W, SW");
				TRYFIX3POINTS(-2, 2);
			}
		}
		else if (previous[2].y == square.y-2) {
			if (previous[1].x == square.x-2 && previous[1].y == square.y-4) {
				if (PATHDEBUG) logOutput.Print("case NW, N");
				TRYFIX3POINTS(0, -2);
			}
			else if (previous[1].x == square.x-4 && previous[1].y == square.y-2) {
				if (PATHDEBUG) logOutput.Print("case NW, W");
				TRYFIX3POINTS(-2, 0);
			}
		}
		else if (previous[2].y == square.y+2) {
			if (previous[1].x == square.x-2 && previous[1].y == square.y+4) {
				if (PATHDEBUG) logOutput.Print("case SW, S");
				TRYFIX3POINTS(0, 2);
			}
			else if (previous[1].x == square.x-4 && previous[1].y == square.y+2) {
				if (PATHDEBUG) logOutput.Print("case SW, W");
				TRYFIX3POINTS(-2, 0);
			}
		}
	}
	else if (previous[2].x == square.x+2) {
		if (previous[2].y == square.y) {
			if (previous[1].x == square.x+4 && previous[1].y == square.y-2) {
				if (PATHDEBUG) logOutput.Print("case NE, E");
				TRYFIX3POINTS(2, -2);
			}
			else if (previous[1].x == square.x+4 && previous[1].y == square.y+2) {
				if (PATHDEBUG) logOutput.Print("case SE, E");
				TRYFIX3POINTS(2, 2);
			}
		}
		if (previous[2].y == square.y+2) {
			if (previous[1].x == square.x+2 && previous[1].y == square.y+4) {
				if (PATHDEBUG) logOutput.Print("case SE, S");
				TRYFIX3POINTS(0, 2);
			}
			else if (previous[1].x == square.x+4 && previous[1].y == square.y+2) {
				if (PATHDEBUG) logOutput.Print("case SE, E");
				TRYFIX3POINTS(2, 0);
			}

		}
		else if (previous[2].y == square.y-2) {
			if (previous[1].x == square.x+2 && previous[1].y == square.y-4) {
				if (PATHDEBUG) logOutput.Print("case NE, N");
				TRYFIX3POINTS(0, -2);
			}
			else if (previous[1].x == square.x+4 && previous[1].y == square.y-2) {
				if (PATHDEBUG) logOutput.Print("case NE, E");
				TRYFIX3POINTS(0, -2);
			}
		}
	}
#undef TRYFIX3POINTS
#undef COSTMOD
}


/**
 * Clear things up from last search.
 */
void CPathFinder::ResetSearch()
{
	openSquares.Clear();

	while (!dirtySquares.empty()) {
		const unsigned int lsquare = dirtySquares.back();
		dirtySquares.pop_back();

		squareStates[lsquare].nodeMask = 0;
		squareStates[lsquare].fCost = PATHCOST_INFINITY;
		squareStates[lsquare].gCost = PATHCOST_INFINITY;
	}
	testedNodes = 0;
}<|MERGE_RESOLUTION|>--- conflicted
+++ resolved
@@ -58,92 +58,6 @@
 }
 
 
-<<<<<<< HEAD
-
-/**
- * Search with several start positions
- */
-IPath::SearchResult CPathFinder::GetPath(
-	const MoveData& moveData,
-	const std::vector<float3>& startPos,
-	const CPathFinderDef& pfDef,
-	IPath::Path& path,
-	int ownerId,
-	bool synced
-) {
-	// Clear the given path.
-	path.path.clear();
-	path.squares.clear();
-	path.pathCost = PATHCOST_INFINITY;
-
-	maxSquaresToBeSearched = MAX_SEARCHED_NODES_PF - 8U;
-	testMobile = false;
-	exactPath = true;
-	needPath = true;
-
-	// If exact path is reqired and the goal is blocked, then no search is needed.
-	if (exactPath && pfDef.GoalIsBlocked(moveData, CMoveMath::BLOCK_STRUCTURE))
-		return IPath::CantGetCloser;
-
-	// If the starting position is a goal position, then no search need to be performed.
-	if (pfDef.IsGoal(startxSqr, startzSqr))
-		return IPath::CantGetCloser;
-
-	// Clearing the system from last search.
-	ResetSearch();
-
-	openSquareBuffer.SetSize(0);
-
-	for (std::vector<float3>::const_iterator si = startPos.begin(); si != startPos.end(); ++si) {
-		start = *si;
-		startxSqr = start.x / SQUARE_SIZE; startxSqr |= 1;
-		startzSqr = start.z / SQUARE_SIZE; startzSqr |= 1;
-		startSquareIdx = startxSqr + startzSqr * gs->mapx;
-		goalSquareIdx = startSquareIdx;
-
-		squareStates[startSquareIdx].nodeMask = (PATHOPT_START | PATHOPT_OPEN);
-		squareStates[startSquareIdx].fCost = 0.0f;
-		squareStates[startSquareIdx].gCost = 0.0f;
-		dirtySquares.push_back(startSquareIdx);
-
-		if (openSquareBuffer.GetSize() >= MAX_SEARCHED_NODES_PF) {
-			continue;
-		}
-
-		PathNode* os = openSquareBuffer.GetNode(openSquareBuffer.GetSize());
-			os->fCost     = 0.0f;
-			os->gCost     = 0.0f;
-			os->nodePos.x = startxSqr;
-			os->nodePos.y = startzSqr;
-			os->nodeNum   = startSquareIdx;
-		openSquareBuffer.SetSize(openSquareBuffer.GetSize() + 1);
-		openSquares.push(os);
-	}
-
-	// note: DoSearch, not InitSearch
-	IPath::SearchResult result = DoSearch(moveData, pfDef, ownerId, synced);
-
-	// Respond to the success of the search.
-	if (result == IPath::Ok) {
-		FinishSearch(moveData, path);
-		if (PATHDEBUG) {
-			LogObject() << "Path found.\n";
-			LogObject() << "Nodes tested: " << testedNodes << "\n";
-			LogObject() << "Open squares: " << openSquareBuffer.GetSize() << "\n";
-			LogObject() << "Path nodes: " << path.path.size() << "\n";
-			LogObject() << "Path cost: " << path.pathCost << "\n";
-		}
-	} else {
-		if (PATHDEBUG) {
-			LogObject() << "No path found!\n";
-			LogObject() << "Nodes tested: " << testedNodes << "\n";
-			LogObject() << "Open squares: " << openSquareBuffer.GetSize() << "\n";
-		}
-	}
-	return result;
-}
-=======
->>>>>>> f9cb75c7
 
 IPath::SearchResult CPathFinder::GetPath(
 	const MoveData& moveData,
