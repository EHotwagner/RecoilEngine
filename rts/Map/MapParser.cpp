--- conflicted
+++ resolved
@@ -36,11 +36,7 @@
 {
 	const string mapConfig = GetMapConfigName(mapName);
 
-<<<<<<< HEAD
-	parser = SAFE_NEW LuaParser("maphelper/mapinfo.lua", SPRING_VFS_MAP_BASE, SPRING_VFS_MAP_BASE);
-=======
 	parser = new LuaParser("maphelper/mapinfo.lua", SPRING_VFS_MAP_BASE, SPRING_VFS_MAP_BASE);
->>>>>>> 7943d188
 	parser->GetTable("Map");
 	parser->AddString("fileName", mapName);
 	parser->AddString("fullName", "maps/" + mapName);
@@ -53,7 +49,7 @@
 	parser->GetTable("Spring");
 	parser->AddFunc("GetMapOptions", LuaSyncedRead::GetMapOptions);
 	parser->EndTable();
-#endif	/* !defined UNITSYNC && !defined DEDICATED && !defined BUILDING_AI && !defined BUILDING_AI_INTERFACE */
+#endif // !defined UNITSYNC && !defined DEDICATED && !defined BUILDING_AI && !defined BUILDING_AI_INTERFACE
 	if (!parser->Execute()) {
 		// do nothing
 	}
