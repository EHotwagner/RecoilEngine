--- conflicted
+++ resolved
@@ -42,23 +42,6 @@
 
 void CVertexArray::AddVertexQN(const float3& pos, const float3& normal) {
 	ASSERT_SIZE(VA_SIZE_0)
-<<<<<<< HEAD
-	*drawArrayPos++ = x;
-	*drawArrayPos++ = y;
-	*drawArrayPos++ = z;
-}
-
-void CVertexArray::AddVertex2dQ0(const float x, const float z) {
-	ASSERT_SIZE(VA_SIZE_2D0)
-	*drawArrayPos++ = x;
-	*drawArrayPos++ = z;
-}
-
-
-void CVertexArray::AddVertexQN(const float3& pos, const float3& normal) {
-	ASSERT_SIZE(VA_SIZE_0)
-=======
->>>>>>> 9bb1ba93
 	*drawArrayPos++ = pos.x;
 	*drawArrayPos++ = pos.y;
 	*drawArrayPos++ = pos.z;
@@ -152,27 +135,7 @@
 	*drawArrayPos++ = z;
 }
 
-<<<<<<< HEAD
-void CVertexArray::AddVertex2d0(const float x, const float z) {
-	CheckEnlargeDrawArray();
-	*drawArrayPos++=x;
-	*drawArrayPos++=z;
-}
-
 void CVertexArray::AddVertexN(const float3& pos, const float3& normal) {
-	CheckEnlargeDrawArray();
-	*drawArrayPos++ = pos.x;
-	*drawArrayPos++ = pos.y;
-	*drawArrayPos++ = pos.z;
-	*drawArrayPos++ = normal.x;
-	*drawArrayPos++ = normal.y;
-	*drawArrayPos++ = normal.z;
-}
-
-void CVertexArray::AddVertexC(const float3& pos,const unsigned char* color) {
-=======
-void CVertexArray::AddVertexN(const float3& pos, const float3& normal) {
->>>>>>> 9bb1ba93
 	CheckEnlargeDrawArray();
 	*drawArrayPos++ = pos.x;
 	*drawArrayPos++ = pos.y;
