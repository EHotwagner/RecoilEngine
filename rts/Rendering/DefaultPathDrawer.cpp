--- conflicted
+++ resolved
@@ -319,20 +319,13 @@
 			p1.y = ground->GetHeightAboveWater(p1.x, p1.z, false) + 15.0f;
 		float3 p2;
 
-<<<<<<< HEAD
+		if (!camera->InView(p1) && !camera->InView(p2))
+			continue;
+
 		const unsigned int dir = pf->squareStates.nodeMask[square] & PATHOPT_AXIS_DIRS;
 		const unsigned int obx = sqr.x - pf->directionVectors2D[dir].x;
 		const unsigned int obz = sqr.y - pf->directionVectors2D[dir].y;
 		const unsigned int obsquare =  obz * gs->mapx + obx;
-=======
-		if (!camera->InView(p1) && !camera->InView(p2))
-			continue;
-
-		const int dir = pf->squareStates.nodeMask[square] & PATHOPT_DIRECTION;
-		const int obx = sqr.x - pf->dirVectors2D[dir].x;
-		const int obz = sqr.y - pf->dirVectors2D[dir].y;
-		const int obsquare =  obz * gs->mapx + obx;
->>>>>>> 19a94f13
 
 		if (obsquare >= 0) {
 			p2.x = obx * SQUARE_SIZE;
@@ -430,18 +423,12 @@
 					p1.z = (blockStates.peNodeOffsets[blockNr][md->pathType].y) * SQUARE_SIZE;
 					p1.y = ground->GetHeightAboveWater(p1.x, p1.z, false) + 10.0f;
 
-<<<<<<< HEAD
+				if (!camera->InView(p1))
+					continue;
+
 				for (int dir = 0; dir < PATH_DIRECTION_VERTICES; dir++) {
 					const int obx = x + pe->directionVectors[dir].x;
 					const int obz = z + pe->directionVectors[dir].y;
-=======
-				if (!camera->InView(p1))
-					continue;
-
-				for (int dir = 0; dir < CPathEstimator::PATH_DIRECTION_VERTICES; dir++) {
-					const int obx = x + pe->directionVector[dir].x;
-					const int obz = z + pe->directionVector[dir].y;
->>>>>>> 19a94f13
 
 					if (obx <                 0) continue;
 					if (obz <                 0) continue;
